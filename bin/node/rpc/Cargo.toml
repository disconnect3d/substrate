--- conflicted
+++ resolved
@@ -12,28 +12,6 @@
 
 [dependencies]
 jsonrpc-core = "14.2.0"
-<<<<<<< HEAD
-node-primitives = { version = "2.0.0-rc5", path = "../primitives" }
-node-runtime = { version = "2.0.0-rc5", path = "../runtime" }
-sp-core = { version = "2.0.0-rc5", path = "../../../primitives/core" }
-sp-runtime = { version = "2.0.0-rc5", path = "../../../primitives/runtime" }
-sp-api = { version = "2.0.0-rc5", path = "../../../primitives/api" }
-pallet-contracts-rpc = { version = "0.8.0-rc5", path = "../../../frame/contracts/rpc/" }
-pallet-transaction-payment-rpc = { version = "2.0.0-rc5", path = "../../../frame/transaction-payment/rpc/" }
-substrate-frame-rpc-system = { version = "2.0.0-rc5", path = "../../../utils/frame/rpc/system" }
-sp-transaction-pool = { version = "2.0.0-rc5", path = "../../../primitives/transaction-pool" }
-sc-consensus-babe = { version = "0.8.0-rc5", path = "../../../client/consensus/babe" }
-sc-consensus-babe-rpc = { version = "0.8.0-rc5", path = "../../../client/consensus/babe/rpc" }
-sp-consensus-babe = { version = "0.8.0-rc5", path = "../../../primitives/consensus/babe" }
-sc-keystore = { version = "2.0.0-rc5", path = "../../../client/keystore" }
-sc-consensus-epochs = { version = "0.8.0-rc5", path = "../../../client/consensus/epochs" }
-sp-consensus = { version = "0.8.0-rc5", path = "../../../primitives/consensus/common" }
-sp-blockchain = { version = "2.0.0-rc5", path = "../../../primitives/blockchain" }
-sc-finality-grandpa = { version = "0.8.0-rc5", path = "../../../client/finality-grandpa" }
-sc-finality-grandpa-rpc = { version = "0.8.0-rc5", path = "../../../client/finality-grandpa/rpc" }
-sc-rpc-api = { version = "0.8.0-rc5", path = "../../../client/rpc-api" }
-sp-block-builder = { version = "2.0.0-rc5", path = "../../../primitives/block-builder" }
-=======
 jsonrpc-pubsub = "14.2.0"
 node-primitives = { version = "2.0.0-rc6", path = "../primitives" }
 node-runtime = { version = "2.0.0-rc6", path = "../runtime" }
@@ -54,5 +32,4 @@
 sp-consensus = { version = "0.8.0-rc6", path = "../../../primitives/consensus/common" }
 sp-consensus-babe = { version = "0.8.0-rc6", path = "../../../primitives/consensus/babe" }
 sp-transaction-pool = { version = "2.0.0-rc6", path = "../../../primitives/transaction-pool" }
-substrate-frame-rpc-system = { version = "2.0.0-rc6", path = "../../../utils/frame/rpc/system" }
->>>>>>> 964a3a76
+substrate-frame-rpc-system = { version = "2.0.0-rc6", path = "../../../utils/frame/rpc/system" }