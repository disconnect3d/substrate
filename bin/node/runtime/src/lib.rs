--- conflicted
+++ resolved
@@ -93,12 +93,8 @@
 	// and set impl_version to 0. If only runtime
 	// implementation changes and behavior does not, then leave spec_version as
 	// is and increment impl_version.
-<<<<<<< HEAD
-	spec_version: 247,
-=======
 	spec_version: 249,
->>>>>>> 9891eabe
-	impl_version: 1,
+	impl_version: 2,
 	apis: RUNTIME_API_VERSIONS,
 	transaction_version: 1,
 };
