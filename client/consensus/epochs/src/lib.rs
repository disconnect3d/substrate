--- conflicted
+++ resolved
@@ -166,23 +166,9 @@
 	}
 }
 
-<<<<<<< HEAD
-impl<Epoch> AsMut<Epoch> for ViableEpoch<Epoch> {
-	fn as_mut(&mut self) -> &mut Epoch {
-		match *self {
-			ViableEpoch::Genesis(UnimportedGenesisEpoch(ref mut e)) => e,
-			ViableEpoch::Regular(ref mut e) => e,
-		}
-	}
-}
-
-impl<Epoch> ViableEpoch<Epoch> where
-	Epoch: crate::Epoch + Clone,
-=======
 impl<E, ERef> ViableEpoch<E, ERef> where
 	E: Epoch + Clone,
 	ERef: Borrow<E>,
->>>>>>> a93dc2e3
 {
 	/// Extract the underlying epoch, disregarding the fact that a genesis
 	/// epoch may be unimported.
@@ -564,67 +550,6 @@
 			})
 	}
 
-	/// Finds the epoch for a child of the given block, assuming the given slot number.
-	///
-	/// If the returned epoch is an `UnimportedGenesis` epoch, it should be imported into the
-	/// tree.
-	pub fn epoch_for_child_of_mut<D: IsDescendentOfBuilder<Hash>, G>(
-		&mut self,
-		descendent_of_builder: D,
-		parent_hash: &Hash,
-		parent_number: Number,
-		slot_number: Epoch::SlotNumber,
-		make_genesis: G,
-	) -> Result<Option<ViableEpoch<Epoch>>, fork_tree::Error<D::Error>>
-		where G: FnOnce(Epoch::SlotNumber) -> Epoch
-	{
-		// find_node_where will give you the node in the fork-tree which is an ancestor
-		// of the `parent_hash` by default. if the last epoch was signalled at the parent_hash,
-		// then it won't be returned. we need to create a new fake chain head hash which
-		// "descends" from our parent-hash.
-		let fake_head_hash = fake_head_hash(parent_hash);
-
-		let is_descendent_of = descendent_of_builder
-			.build_is_descendent_of(Some((fake_head_hash, *parent_hash)));
-
-		if parent_number == Zero::zero() {
-			// need to insert the genesis epoch.
-			let genesis_epoch = make_genesis(slot_number);
-			return Ok(Some(ViableEpoch::Genesis(UnimportedGenesisEpoch(genesis_epoch))));
-		}
-
-		// We want to find the deepest node in the tree which is an ancestor
-		// of our block and where the start slot of the epoch was before the
-		// slot of our block. The genesis special-case doesn't need to look
-		// at epoch_1 -- all we're doing here is figuring out which node
-		// we need.
-		let predicate = |epoch: &PersistedEpoch<Epoch>| match *epoch {
-			PersistedEpoch::Genesis(ref epoch_0, _) =>
-				epoch_0.start_slot() <= slot_number,
-			PersistedEpoch::Regular(ref epoch_n) =>
-				epoch_n.start_slot() <= slot_number,
-		};
-
-		self.inner.find_node_where_mut(
-			&fake_head_hash,
-			&(parent_number + One::one()),
-			&is_descendent_of,
-			&predicate,
-		)
-			.map(|n| n.map(|node| ViableEpoch::Regular(match node.data {
-				// Ok, we found our node.
-				// and here we figure out which of the internal epochs
-				// of a genesis node to use based on their start slot.
-				PersistedEpoch::Genesis(ref epoch_0, ref epoch_1) =>
-					if epoch_1.start_slot() <= slot_number {
-						epoch_1.clone()
-					} else {
-						epoch_0.clone()
-					},
-				PersistedEpoch::Regular(ref epoch_n) => epoch_n.clone(),
-			})))
-	}
-
 	/// Import a new epoch-change, signalled at the given block.
 	///
 	/// This assumes that the given block is prospective (i.e. has not been
