--- conflicted
+++ resolved
@@ -48,11 +48,7 @@
 use sp_blockchain::{Result as CResult, well_known_cache_keys, ProvideCache, HeaderBackend};
 use sp_core::crypto::Public;
 use sp_application_crypto::{AppKey, AppPublic};
-<<<<<<< HEAD
-use sp_runtime::{generic::{BlockId, OpaqueDigestItemId}, traits::NumberFor, Justifications};
-=======
 use sp_runtime::{generic::BlockId, traits::NumberFor};
->>>>>>> 35417694
 use sp_runtime::traits::{Block as BlockT, Header, DigestItemFor, Zero, Member};
 use sp_api::ProvideRuntimeApi;
 use sp_core::crypto::Pair;
@@ -489,251 +485,7 @@
 			.map_err(Into::into)
 			.map_err(sp_consensus::Error::InherentData)
 	} else {
-<<<<<<< HEAD
-		// check the signature is valid under the expected authority and
-		// chain state.
-		let expected_author = match slot_author::<P>(slot, &authorities) {
-			None => return Err(Error::SlotAuthorNotFound),
-			Some(author) => author,
-		};
-
-		let pre_hash = header.hash();
-
-		if P::verify(&sig, pre_hash.as_ref(), expected_author) {
-			if let Some(equivocation_proof) = check_equivocation(
-				client,
-				slot_now,
-				slot,
-				&header,
-				expected_author,
-			).map_err(Error::Client)? {
-				info!(
-					"Slot author is equivocating at slot {} with headers {:?} and {:?}",
-					slot,
-					equivocation_proof.first_header.hash(),
-					equivocation_proof.second_header.hash(),
-				);
-			}
-
-			Ok(CheckedHeader::Checked(header, (slot, seal)))
-		} else {
-			Err(Error::BadSignature(hash))
-		}
-	}
-}
-
-/// A verifier for Aura blocks.
-pub struct AuraVerifier<C, P, CAW> {
-	client: Arc<C>,
-	phantom: PhantomData<P>,
-	inherent_data_providers: sp_inherents::InherentDataProviders,
-	can_author_with: CAW,
-}
-
-impl<C, P, CAW> AuraVerifier<C, P, CAW> where
-	P: Send + Sync + 'static,
-	CAW: Send + Sync + 'static,
-{
-	fn check_inherents<B: BlockT>(
-		&self,
-		block: B,
-		block_id: BlockId<B>,
-		inherent_data: InherentData,
-		timestamp_now: u64,
-	) -> Result<(), Error<B>> where
-		C: ProvideRuntimeApi<B>, C::Api: BlockBuilderApi<B>,
-		CAW: CanAuthorWith<B>,
-	{
-		const MAX_TIMESTAMP_DRIFT_SECS: u64 = 60;
-
-		if let Err(e) = self.can_author_with.can_author_with(&block_id) {
-			debug!(
-				target: "aura",
-				"Skipping `check_inherents` as authoring version is not compatible: {}",
-				e,
-			);
-
-			return Ok(())
-		}
-
-		let inherent_res = self.client.runtime_api().check_inherents(
-			&block_id,
-			block,
-			inherent_data,
-		).map_err(|e| Error::Client(e.into()))?;
-
-		if !inherent_res.ok() {
-			inherent_res
-				.into_errors()
-				.try_for_each(|(i, e)| match TIError::try_from(&i, &e) {
-					Some(TIError::ValidAtTimestamp(timestamp)) => {
-						// halt import until timestamp is valid.
-						// reject when too far ahead.
-						if timestamp > timestamp_now + MAX_TIMESTAMP_DRIFT_SECS {
-							return Err(Error::TooFarInFuture);
-						}
-
-						let diff = timestamp.saturating_sub(timestamp_now);
-						info!(
-							target: "aura",
-							"halting for block {} seconds in the future",
-							diff
-						);
-						telemetry!(CONSENSUS_INFO; "aura.halting_for_future_block";
-							"diff" => ?diff
-						);
-						thread::sleep(Duration::from_secs(diff));
-						Ok(())
-					},
-					Some(TIError::Other(e)) => Err(Error::Runtime(e.into())),
-					None => Err(Error::DataProvider(
-						self.inherent_data_providers.error_to_string(&i, &e)
-					)),
-				})
-		} else {
-			Ok(())
-		}
-	}
-}
-
-#[forbid(deprecated)]
-impl<B: BlockT, C, P, CAW> Verifier<B> for AuraVerifier<C, P, CAW> where
-	C: ProvideRuntimeApi<B> +
-		Send +
-		Sync +
-		sc_client_api::backend::AuxStore +
-		ProvideCache<B> +
-		BlockOf,
-	C::Api: BlockBuilderApi<B> + AuraApi<B, AuthorityId<P>> + ApiExt<B>,
-	DigestItemFor<B>: CompatibleDigestItem<P>,
-	P: Pair + Send + Sync + 'static,
-	P::Public: Send + Sync + Hash + Eq + Clone + Decode + Encode + Debug + 'static,
-	P::Signature: Encode + Decode,
-	CAW: CanAuthorWith<B> + Send + Sync + 'static,
-{
-	fn verify(
-		&mut self,
-		origin: BlockOrigin,
-		header: B::Header,
-		justifications: Option<Justifications>,
-		mut body: Option<Vec<B::Extrinsic>>,
-	) -> Result<(BlockImportParams<B, ()>, Option<Vec<(CacheKeyId, Vec<u8>)>>), String> {
-		let mut inherent_data = self.inherent_data_providers
-			.create_inherent_data()
-			.map_err(|e| e.into_string())?;
-		let (timestamp_now, slot_now, _) = AuraSlotCompatible.extract_timestamp_and_slot(&inherent_data)
-			.map_err(|e| format!("Could not extract timestamp and slot: {:?}", e))?;
-		let hash = header.hash();
-		let parent_hash = *header.parent_hash();
-		let authorities = authorities(self.client.as_ref(), &BlockId::Hash(parent_hash))
-			.map_err(|e| format!("Could not fetch authorities at {:?}: {:?}", parent_hash, e))?;
-
-		// we add one to allow for some small drift.
-		// FIXME #1019 in the future, alter this queue to allow deferring of
-		// headers
-		let checked_header = check_header::<C, B, P>(
-			&self.client,
-			slot_now + 1,
-			header,
-			hash,
-			&authorities[..],
-		).map_err(|e| e.to_string())?;
-		match checked_header {
-			CheckedHeader::Checked(pre_header, (slot, seal)) => {
-				// if the body is passed through, we need to use the runtime
-				// to check that the internally-set timestamp in the inherents
-				// actually matches the slot set in the seal.
-				if let Some(inner_body) = body.take() {
-					inherent_data.aura_replace_inherent_data(slot);
-					let block = B::new(pre_header.clone(), inner_body);
-
-					// skip the inherents verification if the runtime API is old.
-					if self.client
-						.runtime_api()
-						.has_api_with::<dyn BlockBuilderApi<B>, _>(
-							&BlockId::Hash(parent_hash),
-							|v| v >= 2,
-						)
-						.map_err(|e| format!("{:?}", e))?
-					{
-						self.check_inherents(
-							block.clone(),
-							BlockId::Hash(parent_hash),
-							inherent_data,
-							timestamp_now,
-						).map_err(|e| e.to_string())?;
-					}
-
-					let (_, inner_body) = block.deconstruct();
-					body = Some(inner_body);
-				}
-
-				trace!(target: "aura", "Checked {:?}; importing.", pre_header);
-				telemetry!(CONSENSUS_TRACE; "aura.checked_and_importing"; "pre_header" => ?pre_header);
-
-				// Look for an authorities-change log.
-				let maybe_keys = pre_header.digest()
-					.logs()
-					.iter()
-					.filter_map(|l| l.try_to::<ConsensusLog<AuthorityId<P>>>(
-						OpaqueDigestItemId::Consensus(&AURA_ENGINE_ID)
-					))
-					.find_map(|l| match l {
-						ConsensusLog::AuthoritiesChange(a) => Some(
-							vec![(well_known_cache_keys::AUTHORITIES, a.encode())]
-						),
-						_ => None,
-					});
-
-				let mut import_block = BlockImportParams::new(origin, pre_header);
-				import_block.post_digests.push(seal);
-				import_block.body = body;
-				import_block.justifications = justifications;
-				import_block.fork_choice = Some(ForkChoiceStrategy::LongestChain);
-				import_block.post_hash = Some(hash);
-
-				Ok((import_block, maybe_keys))
-			}
-			CheckedHeader::Deferred(a, b) => {
-				debug!(target: "aura", "Checking {:?} failed; {:?}, {:?}.", hash, a, b);
-				telemetry!(CONSENSUS_DEBUG; "aura.header_too_far_in_future";
-					"hash" => ?hash, "a" => ?a, "b" => ?b
-				);
-				Err(format!("Header {:?} rejected: too far in the future", hash))
-			}
-		}
-	}
-}
-
-fn initialize_authorities_cache<A, B, C>(client: &C) -> Result<(), ConsensusError> where
-	A: Codec + Debug,
-	B: BlockT,
-	C: ProvideRuntimeApi<B> + BlockOf + ProvideCache<B>,
-	C::Api: AuraApi<B, A>,
-{
-	// no cache => no initialization
-	let cache = match client.cache() {
-		Some(cache) => cache,
-		None => return Ok(()),
-	};
-
-	// check if we already have initialized the cache
-	let map_err = |error| sp_consensus::Error::from(sp_consensus::Error::ClientImport(
-		format!(
-			"Error initializing authorities cache: {}",
-			error,
-		)));
-
-	let genesis_id = BlockId::Number(Zero::zero());
-	let genesis_authorities: Option<Vec<A>> = cache
-		.get_at(&well_known_cache_keys::AUTHORITIES, &genesis_id)
-		.unwrap_or(None)
-		.and_then(|(_, _, v)| Decode::decode(&mut &v[..]).ok());
-	if genesis_authorities.is_some() {
-		return Ok(());
-=======
 		Ok(())
->>>>>>> 35417694
 	}
 }
 
