// Copyright 2019-2020 Parity Technologies (UK) Ltd.
// This file is part of Substrate.

// Substrate is free software: you can redistribute it and/or modify
// it under the terms of the GNU General Public License as published by
// the Free Software Foundation, either version 3 of the License, or
// (at your option) any later version.

// Substrate is distributed in the hope that it will be useful,
// but WITHOUT ANY WARRANTY; without even the implied warranty of
// MERCHANTABILITY or FITNESS FOR A PARTICULAR PURPOSE.  See the
// GNU General Public License for more details.

// You should have received a copy of the GNU General Public License
// along with Substrate.  If not, see <http://www.gnu.org/licenses/>.

use crate::protocol::generic_proto::upgrade::{RegisteredProtocol, RegisteredProtocolEvent, RegisteredProtocolSubstream};
use bytes::BytesMut;
use futures::prelude::*;
use futures_timer::Delay;
use libp2p::core::{ConnectedPoint, PeerId, Endpoint};
use libp2p::core::upgrade::{InboundUpgrade, OutboundUpgrade};
use libp2p::swarm::{
	ProtocolsHandler, ProtocolsHandlerEvent,
	IntoProtocolsHandler,
	KeepAlive,
	ProtocolsHandlerUpgrErr,
	SubstreamProtocol,
	NegotiatedSubstream,
};
use log::{debug, error};
use smallvec::{smallvec, SmallVec};
use std::{borrow::Cow, collections::VecDeque, convert::Infallible, error, fmt, io, mem};
use std::{pin::Pin, task::{Context, Poll}, time::Duration};

/// Implements the `IntoProtocolsHandler` trait of libp2p.
///
/// Every time a connection with a remote starts, an instance of this struct is created and
/// sent to a background task dedicated to this connection. Once the connection is established,
/// it is turned into a `LegacyProtoHandler`. It then handles all communications that are specific
/// to Substrate on that single connection.
///
/// Note that there can be multiple instance of this struct simultaneously for same peer,
/// if there are multiple established connections to the peer.
///
/// ## State of the handler
///
/// There are six possible states for the handler:
///
/// - Enabled and open, which is a normal operation.
/// - Enabled and closed, in which case it will try to open substreams.
/// - Disabled and open, in which case it will try to close substreams.
/// - Disabled and closed, in which case the handler is idle. The connection will be
///   garbage-collected after a few seconds if nothing more happens.
/// - Initializing and open.
/// - Initializing and closed, which is the state the handler starts in.
///
/// The Init/Enabled/Disabled state is entirely controlled by the user by sending `Enable` or
/// `Disable` messages to the handler. The handler itself never transitions automatically between
/// these states. For example, if the handler reports a network misbehaviour, it will close the
/// substreams but it is the role of the user to send a `Disabled` event if it wants the connection
/// to close. Otherwise, the handler will try to reopen substreams.
///
/// The handler starts in the "Initializing" state and must be transitionned to Enabled or Disabled
/// as soon as possible.
///
/// The Open/Closed state is decided by the handler and is reported with the `CustomProtocolOpen`
/// and `CustomProtocolClosed` events. The `CustomMessage` event can only be generated if the
/// handler is open.
///
/// ## How it works
///
/// When the handler is created, it is initially in the `Init` state and waits for either a
/// `Disable` or an `Enable` message from the outer layer. At any time, the outer layer is free to
/// toggle the handler between the disabled and enabled states.
///
/// When the handler switches to "enabled", it opens a substream and negotiates the protocol named
/// `/substrate/xxx`, where `xxx` is chosen by the user and depends on the chain.
///
/// For backwards compatibility reasons, when we switch to "enabled" for the first time (while we
/// are still in "init" mode) and we are the connection listener, we don't open a substream.
///
/// In order the handle the situation where both the remote and us get enabled at the same time,
/// we tolerate multiple substreams open at the same time. Messages are transmitted on an arbitrary
/// substream. The endpoints don't try to agree on a single substream.
///
/// We consider that we are now "closed" if the remote closes all the existing substreams.
/// Re-opening it can then be performed by closing all active substream and re-opening one.
///
pub struct LegacyProtoHandlerProto {
	/// Configuration for the protocol upgrade to negotiate.
	protocol: RegisteredProtocol,
}

impl LegacyProtoHandlerProto {
	/// Builds a new `LegacyProtoHandlerProto`.
	pub fn new(protocol: RegisteredProtocol) -> Self {
		LegacyProtoHandlerProto {
			protocol,
		}
	}
}

impl IntoProtocolsHandler for LegacyProtoHandlerProto {
	type Handler = LegacyProtoHandler;

	fn inbound_protocol(&self) -> RegisteredProtocol {
		self.protocol.clone()
	}

	fn into_handler(self, remote_peer_id: &PeerId, connected_pont: &ConnectedPoint) -> Self::Handler {
		LegacyProtoHandler {
			protocol: self.protocol,
			endpoint: connected_pont.clone(),
			remote_peer_id: remote_peer_id.clone(),
			state: ProtocolState::Init {
				substreams: SmallVec::new(),
				init_deadline: Delay::new(Duration::from_secs(20))
			},
			events_queue: VecDeque::new(),
		}
	}
}

/// The actual handler once the connection has been established.
pub struct LegacyProtoHandler {
	/// Configuration for the protocol upgrade to negotiate.
	protocol: RegisteredProtocol,

	/// State of the communications with the remote.
	state: ProtocolState,

	/// Identifier of the node we're talking to. Used only for logging purposes and shouldn't have
	/// any influence on the behaviour.
	remote_peer_id: PeerId,

	/// Whether we are the connection dialer or listener. Used to determine who, between the local
	/// node and the remote node, has priority.
	endpoint: ConnectedPoint,

	/// Queue of events to send to the outside.
	///
	/// This queue must only ever be modified to insert elements at the back, or remove the first
	/// element.
	events_queue: VecDeque<
		ProtocolsHandlerEvent<RegisteredProtocol, Infallible, LegacyProtoHandlerOut, ConnectionKillError>
	>,
}

/// State of the handler.
enum ProtocolState {
	/// Waiting for the behaviour to tell the handler whether it is enabled or disabled.
	Init {
		/// List of substreams opened by the remote but that haven't been processed yet.
		/// For each substream, also includes the handshake message that we have received.
		substreams: SmallVec<[(RegisteredProtocolSubstream<NegotiatedSubstream>, Vec<u8>); 6]>,
		/// Deadline after which the initialization is abnormally long.
		init_deadline: Delay,
	},

	/// Handler is ready to accept incoming substreams.
	/// If we are in this state, we haven't sent any `CustomProtocolOpen` yet.
	Opening {
		/// Deadline after which the opening is too long and the connection should be shut down.
		deadline: Option<Delay>,
	},

	/// Normal operating mode. Contains the substreams that are open.
	/// If we are in this state, we have sent a `CustomProtocolOpen` message to the outside.
	Normal {
		/// The substreams where bidirectional communications happen.
		substreams: SmallVec<[RegisteredProtocolSubstream<NegotiatedSubstream>; 4]>,
		/// Contains substreams which are being shut down.
		shutdown: SmallVec<[RegisteredProtocolSubstream<NegotiatedSubstream>; 4]>,
	},

	/// We are disabled. Contains substreams that are being closed.
	/// If we are in this state, either we have sent a `CustomProtocolClosed` message to the
	/// outside or we have never sent any `CustomProtocolOpen` in the first place.
	Disabled {
		/// List of substreams to shut down.
		shutdown: SmallVec<[RegisteredProtocolSubstream<NegotiatedSubstream>; 6]>,

		/// If true, we should reactivate the handler after all the substreams in `shutdown` have
		/// been closed.
		///
		/// Since we don't want to mix old and new substreams, we wait for all old substreams to
		/// be closed before opening any new one.
		reenable: bool,
	},

	/// In this state, we don't care about anything anymore and need to kill the connection as soon
	/// as possible.
	KillAsap,

	/// We sometimes temporarily switch to this state during processing. If we are in this state
	/// at the beginning of a method, that means something bad happened in the source code.
	Poisoned,
}

/// Event that can be received by a `LegacyProtoHandler`.
#[derive(Debug)]
pub enum LegacyProtoHandlerIn {
	/// The node should start using custom protocols.
	Enable,

	/// The node should stop using custom protocols.
	Disable,
}

/// Event that can be emitted by a `LegacyProtoHandler`.
#[derive(Debug)]
pub enum LegacyProtoHandlerOut {
	/// Opened a custom protocol with the remote.
	CustomProtocolOpen {
		/// Version of the protocol that has been opened.
		version: u8,
		/// Handshake message that has been sent to us.
		/// This is normally a "Status" message, but this out of the concern of this code.
		received_handshake: Vec<u8>,
	},

	/// Closed a custom protocol with the remote.
	CustomProtocolClosed {
		/// Reason why the substream closed, for diagnostic purposes.
		reason: Cow<'static, str>,
	},

	/// Receives a message on a custom protocol substream.
	CustomMessage {
		/// Message that has been received.
		message: BytesMut,
	},

	/// An error has happened on the protocol level with this node.
	ProtocolError {
		/// If true the error is severe, such as a protocol violation.
		is_severe: bool,
		/// The error that happened.
		error: Box<dyn error::Error + Send + Sync>,
	},
}

impl LegacyProtoHandler {
	/// Enables the handler.
	fn enable(&mut self) {
		self.state = match mem::replace(&mut self.state, ProtocolState::Poisoned) {
			ProtocolState::Poisoned => {
				error!(target: "sub-libp2p", "Handler with {:?} is in poisoned state",
					self.remote_peer_id);
				ProtocolState::Poisoned
			}

			ProtocolState::Init { substreams: mut incoming, .. } => {
				if incoming.is_empty() {
<<<<<<< HEAD
=======
					if let ConnectedPoint::Dialer { .. } = self.endpoint {
						self.events_queue.push_back(ProtocolsHandlerEvent::OutboundSubstreamRequest {
							protocol: SubstreamProtocol::new(self.protocol.clone(), ()),
						});
					}
>>>>>>> 02946240
					ProtocolState::Opening {
						deadline: if self.endpoint.is_dialer() {
							None
						} else {
							Some(Delay::new(Duration::from_secs(60)))
						},
					}
				} else {
					let event = LegacyProtoHandlerOut::CustomProtocolOpen {
						version: incoming[0].0.protocol_version(),
						received_handshake: mem::replace(&mut incoming[0].1, Vec::new()),
					};
					self.events_queue.push_back(ProtocolsHandlerEvent::Custom(event));
					ProtocolState::Normal {
						substreams: incoming.into_iter().map(|(s, _)| s).collect(),
						shutdown: SmallVec::new()
					}
				}
			}

			st @ ProtocolState::KillAsap => st,
			st @ ProtocolState::Opening { .. } => st,
			st @ ProtocolState::Normal { .. } => st,
			ProtocolState::Disabled { shutdown, .. } => {
				ProtocolState::Disabled { shutdown, reenable: true }
			}
		}
	}

	/// Disables the handler.
	fn disable(&mut self) {
		self.state = match mem::replace(&mut self.state, ProtocolState::Poisoned) {
			ProtocolState::Poisoned => {
				error!(target: "sub-libp2p", "Handler with {:?} is in poisoned state",
					self.remote_peer_id);
				ProtocolState::Poisoned
			}

			ProtocolState::Init { substreams: shutdown, .. } => {
				let mut shutdown = shutdown.into_iter().map(|(s, _)| s).collect::<SmallVec<[_; 6]>>();
				for s in &mut shutdown {
					s.shutdown();
				}
				ProtocolState::Disabled { shutdown, reenable: false }
			}

			ProtocolState::Opening { .. } | ProtocolState::Normal { .. } =>
				// At the moment, if we get disabled while things were working, we kill the entire
				// connection in order to force a reset of the state.
				// This is obviously an extremely shameful way to do things, but at the time of
				// the writing of this comment, the networking works very poorly and a solution
				// needs to be found.
				ProtocolState::KillAsap,

			ProtocolState::Disabled { shutdown, .. } =>
				ProtocolState::Disabled { shutdown, reenable: false },

			ProtocolState::KillAsap => ProtocolState::KillAsap,
		};
	}

	/// Polls the state for events. Optionally returns an event to produce.
	#[must_use]
	fn poll_state(&mut self, cx: &mut Context)
		-> Option<ProtocolsHandlerEvent<RegisteredProtocol, Infallible, LegacyProtoHandlerOut, ConnectionKillError>> {
		match mem::replace(&mut self.state, ProtocolState::Poisoned) {
			ProtocolState::Poisoned => {
				error!(target: "sub-libp2p", "Handler with {:?} is in poisoned state",
					self.remote_peer_id);
				self.state = ProtocolState::Poisoned;
				None
			}

			ProtocolState::Init { substreams, mut init_deadline } => {
				match Pin::new(&mut init_deadline).poll(cx) {
					Poll::Ready(()) => {
						error!(target: "sub-libp2p", "Handler initialization process is too long \
							with {:?}", self.remote_peer_id);
						self.state = ProtocolState::KillAsap;
					},
					Poll::Pending => {
						self.state = ProtocolState::Init { substreams, init_deadline };
					}
				}

				None
			}
			ProtocolState::Opening { deadline: Some(mut deadline) } => {
				match Pin::new(&mut deadline).poll(cx) {
					Poll::Ready(()) => {
						let event = LegacyProtoHandlerOut::ProtocolError {
							is_severe: true,
							error: "Timeout when opening protocol".to_string().into(),
						};
						self.state = ProtocolState::KillAsap;
						Some(ProtocolsHandlerEvent::Custom(event))
					},
					Poll::Pending => {
						self.state = ProtocolState::Opening { deadline: Some(deadline) };
						None
					},
				}
			}

			ProtocolState::Opening { deadline: None } => {
				self.state = ProtocolState::Opening { deadline: None };
				None
			}

			ProtocolState::Normal { mut substreams, mut shutdown } => {
				for n in (0..substreams.len()).rev() {
					let mut substream = substreams.swap_remove(n);
					match Pin::new(&mut substream).poll_next(cx) {
						Poll::Pending => substreams.push(substream),
						Poll::Ready(Some(Ok(RegisteredProtocolEvent::Message(message)))) => {
							let event = LegacyProtoHandlerOut::CustomMessage {
								message
							};
							substreams.push(substream);
							self.state = ProtocolState::Normal { substreams, shutdown };
							return Some(ProtocolsHandlerEvent::Custom(event));
						},
						Poll::Ready(Some(Ok(RegisteredProtocolEvent::Clogged))) => {
							shutdown.push(substream);
							if substreams.is_empty() {
								let event = LegacyProtoHandlerOut::CustomProtocolClosed {
									reason: "Legacy substream clogged".into(),
								};
								self.state = ProtocolState::Disabled {
									shutdown: shutdown.into_iter().collect(),
									reenable: true
								};
								return Some(ProtocolsHandlerEvent::Custom(event));
							}
						}
						Poll::Ready(None) => {
							shutdown.push(substream);
							if substreams.is_empty() {
								let event = LegacyProtoHandlerOut::CustomProtocolClosed {
									reason: "All substreams have been closed by the remote".into(),
								};
								self.state = ProtocolState::Disabled {
									shutdown: shutdown.into_iter().collect(),
									reenable: true
								};
								return Some(ProtocolsHandlerEvent::Custom(event));
							}
						}
						Poll::Ready(Some(Err(err))) => {
							if substreams.is_empty() {
								let event = LegacyProtoHandlerOut::CustomProtocolClosed {
									reason: format!("Error on the last substream: {:?}", err).into(),
								};
								self.state = ProtocolState::Disabled {
									shutdown: shutdown.into_iter().collect(),
									reenable: true
								};
								return Some(ProtocolsHandlerEvent::Custom(event));
							} else {
								debug!(target: "sub-libp2p", "Error on extra substream: {:?}", err);
							}
						}
					}
				}

				// This code is reached is none if and only if none of the substreams are in a ready state.
				self.state = ProtocolState::Normal { substreams, shutdown };
				None
			}

			ProtocolState::Disabled { mut shutdown, reenable } => {
				shutdown_list(&mut shutdown, cx);
				// If `reenable` is `true`, that means we should open the substreams system again
				// after all the substreams are closed.
				if reenable && shutdown.is_empty() {
					self.state = ProtocolState::Opening {
						deadline: if self.endpoint.is_dialer() {
							None
						} else {
							Some(Delay::new(Duration::from_secs(60)))
						},
					};
<<<<<<< HEAD
=======
					Some(ProtocolsHandlerEvent::OutboundSubstreamRequest {
						protocol: SubstreamProtocol::new(self.protocol.clone(), ()),
					})
>>>>>>> 02946240
				} else {
					self.state = ProtocolState::Disabled { shutdown, reenable };
				}
				None
			}

			ProtocolState::KillAsap => None,
		}
	}
}

impl ProtocolsHandler for LegacyProtoHandler {
	type InEvent = LegacyProtoHandlerIn;
	type OutEvent = LegacyProtoHandlerOut;
	type Error = ConnectionKillError;
	type InboundProtocol = RegisteredProtocol;
	type OutboundProtocol = RegisteredProtocol;
	type OutboundOpenInfo = Infallible;

	fn listen_protocol(&self) -> SubstreamProtocol<Self::InboundProtocol> {
		SubstreamProtocol::new(self.protocol.clone())
	}

	fn inject_fully_negotiated_inbound(
		&mut self,
		(mut substream, received_handshake): <Self::InboundProtocol as InboundUpgrade<NegotiatedSubstream>>::Output
	) {
		self.state = match mem::replace(&mut self.state, ProtocolState::Poisoned) {
			ProtocolState::Poisoned => {
				error!(target: "sub-libp2p", "Handler with {:?} is in poisoned state",
					self.remote_peer_id);
				ProtocolState::Poisoned
			}

			ProtocolState::Init { mut substreams, init_deadline } => {
				if substream.endpoint() == Endpoint::Dialer {
					error!(target: "sub-libp2p", "Opened dialing substream with {:?} before \
						initialization", self.remote_peer_id);
				}
				substreams.push((substream, received_handshake));
				ProtocolState::Init { substreams, init_deadline }
			}

			ProtocolState::Opening { .. } => {
				let event = LegacyProtoHandlerOut::CustomProtocolOpen {
					version: substream.protocol_version(),
					received_handshake,
				};
				self.events_queue.push_back(ProtocolsHandlerEvent::Custom(event));
				ProtocolState::Normal {
					substreams: smallvec![substream],
					shutdown: SmallVec::new()
				}
			}

			ProtocolState::Normal { substreams: mut existing, shutdown } => {
				existing.push(substream);
				ProtocolState::Normal { substreams: existing, shutdown }
			}

			ProtocolState::Disabled { mut shutdown, .. } => {
				substream.shutdown();
				shutdown.push(substream);
				ProtocolState::Disabled { shutdown, reenable: false }
			}

			ProtocolState::KillAsap => ProtocolState::KillAsap,
		};
	}
<<<<<<< HEAD
=======
}

impl ProtocolsHandler for LegacyProtoHandler {
	type InEvent = LegacyProtoHandlerIn;
	type OutEvent = LegacyProtoHandlerOut;
	type Error = ConnectionKillError;
	type InboundProtocol = RegisteredProtocol;
	type OutboundProtocol = RegisteredProtocol;
	type OutboundOpenInfo = ();
	type InboundOpenInfo = ();

	fn listen_protocol(&self) -> SubstreamProtocol<Self::InboundProtocol, ()> {
		SubstreamProtocol::new(self.protocol.clone(), ())
	}

	fn inject_fully_negotiated_inbound(
		&mut self,
		(substream, handshake): <Self::InboundProtocol as InboundUpgrade<NegotiatedSubstream>>::Output,
		(): ()
	) {
		self.inject_fully_negotiated(substream, handshake);
	}
>>>>>>> 02946240

	fn inject_fully_negotiated_outbound(
		&mut self,
		_: <Self::OutboundProtocol as OutboundUpgrade<NegotiatedSubstream>>::Output,
		unreachable: Self::OutboundOpenInfo
	) {
		match unreachable {}
	}

	fn inject_event(&mut self, message: LegacyProtoHandlerIn) {
		match message {
			LegacyProtoHandlerIn::Disable => self.disable(),
			LegacyProtoHandlerIn::Enable => self.enable(),
		}
	}

	fn inject_dial_upgrade_error(
		&mut self,
		unreachable: Self::OutboundOpenInfo,
		_: ProtocolsHandlerUpgrErr<io::Error>
	) {
		match unreachable {}
	}

	fn connection_keep_alive(&self) -> KeepAlive {
		match self.state {
			ProtocolState::Init { .. } | ProtocolState::Opening { .. } |
			ProtocolState::Normal { .. } => KeepAlive::Yes,
			ProtocolState::Disabled { .. } | ProtocolState::Poisoned |
	  		ProtocolState::KillAsap => KeepAlive::No,
		}
	}

	fn poll(
		&mut self,
		cx: &mut Context,
	) -> Poll<
		ProtocolsHandlerEvent<Self::OutboundProtocol, Self::OutboundOpenInfo, Self::OutEvent, Self::Error>
	> {
		// Flush the events queue if necessary.
		if let Some(event) = self.events_queue.pop_front() {
			return Poll::Ready(event)
		}

		// Kill the connection if needed.
		if let ProtocolState::KillAsap = self.state {
			return Poll::Ready(ProtocolsHandlerEvent::Close(ConnectionKillError));
		}

		// Process all the substreams.
		if let Some(event) = self.poll_state(cx) {
			return Poll::Ready(event)
		}

		Poll::Pending
	}
}

impl fmt::Debug for LegacyProtoHandler {
	fn fmt(&self, f: &mut fmt::Formatter) -> Result<(), fmt::Error> {
		f.debug_struct("LegacyProtoHandler")
			.finish()
	}
}

/// Given a list of substreams, tries to shut them down. The substreams that have been successfully
/// shut down are removed from the list.
fn shutdown_list
	(list: &mut SmallVec<impl smallvec::Array<Item = RegisteredProtocolSubstream<NegotiatedSubstream>>>,
	cx: &mut Context)
{
	'outer: for n in (0..list.len()).rev() {
		let mut substream = list.swap_remove(n);
		loop {
			match substream.poll_next_unpin(cx) {
				Poll::Ready(Some(Ok(_))) => {}
				Poll::Pending => break,
				Poll::Ready(Some(Err(_))) | Poll::Ready(None) => continue 'outer,
			}
		}
		list.push(substream);
	}
}

/// Error returned when switching from normal to disabled.
#[derive(Debug)]
pub struct ConnectionKillError;

impl error::Error for ConnectionKillError {
}

impl fmt::Display for ConnectionKillError {
	fn fmt(&self, f: &mut fmt::Formatter) -> fmt::Result {
		write!(f, "Connection kill when switching from normal to disabled")
	}
}<|MERGE_RESOLUTION|>--- conflicted
+++ resolved
@@ -253,14 +253,6 @@
 
 			ProtocolState::Init { substreams: mut incoming, .. } => {
 				if incoming.is_empty() {
-<<<<<<< HEAD
-=======
-					if let ConnectedPoint::Dialer { .. } = self.endpoint {
-						self.events_queue.push_back(ProtocolsHandlerEvent::OutboundSubstreamRequest {
-							protocol: SubstreamProtocol::new(self.protocol.clone(), ()),
-						});
-					}
->>>>>>> 02946240
 					ProtocolState::Opening {
 						deadline: if self.endpoint.is_dialer() {
 							None
@@ -443,12 +435,6 @@
 							Some(Delay::new(Duration::from_secs(60)))
 						},
 					};
-<<<<<<< HEAD
-=======
-					Some(ProtocolsHandlerEvent::OutboundSubstreamRequest {
-						protocol: SubstreamProtocol::new(self.protocol.clone(), ()),
-					})
->>>>>>> 02946240
 				} else {
 					self.state = ProtocolState::Disabled { shutdown, reenable };
 				}
@@ -467,14 +453,16 @@
 	type InboundProtocol = RegisteredProtocol;
 	type OutboundProtocol = RegisteredProtocol;
 	type OutboundOpenInfo = Infallible;
-
-	fn listen_protocol(&self) -> SubstreamProtocol<Self::InboundProtocol> {
-		SubstreamProtocol::new(self.protocol.clone())
+	type InboundOpenInfo = ();
+
+	fn listen_protocol(&self) -> SubstreamProtocol<Self::InboundProtocol, ()> {
+		SubstreamProtocol::new(self.protocol.clone(), ())
 	}
 
 	fn inject_fully_negotiated_inbound(
 		&mut self,
-		(mut substream, received_handshake): <Self::InboundProtocol as InboundUpgrade<NegotiatedSubstream>>::Output
+		(mut substream, received_handshake): <Self::InboundProtocol as InboundUpgrade<NegotiatedSubstream>>::Output,
+		(): ()
 	) {
 		self.state = match mem::replace(&mut self.state, ProtocolState::Poisoned) {
 			ProtocolState::Poisoned => {
@@ -518,31 +506,6 @@
 			ProtocolState::KillAsap => ProtocolState::KillAsap,
 		};
 	}
-<<<<<<< HEAD
-=======
-}
-
-impl ProtocolsHandler for LegacyProtoHandler {
-	type InEvent = LegacyProtoHandlerIn;
-	type OutEvent = LegacyProtoHandlerOut;
-	type Error = ConnectionKillError;
-	type InboundProtocol = RegisteredProtocol;
-	type OutboundProtocol = RegisteredProtocol;
-	type OutboundOpenInfo = ();
-	type InboundOpenInfo = ();
-
-	fn listen_protocol(&self) -> SubstreamProtocol<Self::InboundProtocol, ()> {
-		SubstreamProtocol::new(self.protocol.clone(), ())
-	}
-
-	fn inject_fully_negotiated_inbound(
-		&mut self,
-		(substream, handshake): <Self::InboundProtocol as InboundUpgrade<NegotiatedSubstream>>::Output,
-		(): ()
-	) {
-		self.inject_fully_negotiated(substream, handshake);
-	}
->>>>>>> 02946240
 
 	fn inject_fully_negotiated_outbound(
 		&mut self,
