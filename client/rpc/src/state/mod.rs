// This file is part of Substrate.

// Copyright (C) 2017-2021 Parity Technologies (UK) Ltd.
// SPDX-License-Identifier: GPL-3.0-or-later WITH Classpath-exception-2.0

// This program is free software: you can redistribute it and/or modify
// it under the terms of the GNU General Public License as published by
// the Free Software Foundation, either version 3 of the License, or
// (at your option) any later version.

// This program is distributed in the hope that it will be useful,
// but WITHOUT ANY WARRANTY; without even the implied warranty of
// MERCHANTABILITY or FITNESS FOR A PARTICULAR PURPOSE. See the
// GNU General Public License for more details.

// You should have received a copy of the GNU General Public License
// along with this program. If not, see <https://www.gnu.org/licenses/>.

//! Substrate state API.

mod state_full;
mod state_light;

#[cfg(test)]
mod tests;

use std::sync::Arc;
use jsonrpsee_types::error::{Error as JsonRpseeError, CallError as JsonRpseeCallError};
use jsonrpsee_ws_server::{RpcModule, RpcContextModule};

use sc_rpc_api::{DenyUnsafe, state::ReadProof};
use sc_client_api::light::{RemoteBlockchain, Fetcher};
use sp_core::{Bytes, storage::{StorageKey, PrefixedStorageKey, StorageData, StorageChangeSet}};
use sp_version::RuntimeVersion;
use sp_runtime::traits::Block as BlockT;

use sp_api::{Metadata, ProvideRuntimeApi, CallApiAt};

use self::error::Error;

pub use sc_rpc_api::state::*;
pub use sc_rpc_api::child_state::*;
use sc_client_api::{
	ExecutorProvider, StorageProvider, BlockchainEvents, Backend, BlockBackend, ProofProvider
};
use sp_blockchain::{HeaderMetadata, HeaderBackend};

const STORAGE_KEYS_PAGED_MAX_COUNT: u32 = 1000;

/// State backend API.
#[async_trait::async_trait]
pub trait StateBackend<Block: BlockT, Client>: Send + Sync + 'static
	where
		Block: BlockT + 'static,
		Client: Send + Sync + 'static,
{
	/// Call runtime method at given block.
	async fn call(
		&self,
		block: Option<Block::Hash>,
		method: String,
		call_data: Bytes,
	) -> Result<Bytes, Error>;

	/// Returns the keys with prefix, leave empty to get all the keys.
	async fn storage_keys(
		&self,
		block: Option<Block::Hash>,
		prefix: StorageKey,
	) -> Result<Vec<StorageKey>, Error>;

	/// Returns the keys with prefix along with their values, leave empty to get all the pairs.
	async fn storage_pairs(
		&self,
		block: Option<Block::Hash>,
		prefix: StorageKey,
	) -> Result<Vec<(StorageKey, StorageData)>, Error>;

	/// Returns the keys with prefix with pagination support.
	async fn storage_keys_paged(
		&self,
		block: Option<Block::Hash>,
		prefix: Option<StorageKey>,
		count: u32,
		start_key: Option<StorageKey>,
	) -> Result<Vec<StorageKey>, Error>;

	/// Returns a storage entry at a specific block's state.
	async fn storage(
		&self,
		block: Option<Block::Hash>,
		key: StorageKey,
	) -> Result<Option<StorageData>, Error>;

	/// Returns the hash of a storage entry at a block's state.
	async fn storage_hash(
		&self,
		block: Option<Block::Hash>,
		key: StorageKey,
	) -> Result<Option<Block::Hash>, Error>;

	/// Returns the size of a storage entry at a block's state.
	///
	/// If data is available at `key`, it is returned. Else, the sum of values who's key has `key`
	/// prefix is returned, i.e. all the storage (double) maps that have this prefix.
	async fn storage_size(
		&self,
		block: Option<Block::Hash>,
		key: StorageKey,
	) -> Result<Option<u64>, Error>;

	/// Returns the runtime metadata as an opaque blob.
	async fn metadata(&self, block: Option<Block::Hash>) -> Result<Bytes, Error>;

	/// Get the runtime version.
	async fn runtime_version(&self, block: Option<Block::Hash>) -> Result<RuntimeVersion, Error>;

	/// Query historical storage entries (by key) starting from a block given as the second parameter.
	///
	/// NOTE This first returned result contains the initial state of storage for all keys.
	/// Subsequent values in the vector represent changes to the previous state (diffs).
	async fn query_storage(
		&self,
		from: Block::Hash,
		to: Option<Block::Hash>,
		keys: Vec<StorageKey>,
	) -> Result<Vec<StorageChangeSet<Block::Hash>>, Error>;

	/// Query storage entries (by key) starting at block hash given as the second parameter.
	async fn query_storage_at(
		&self,
		keys: Vec<StorageKey>,
		at: Option<Block::Hash>
	) -> Result<Vec<StorageChangeSet<Block::Hash>>, Error>;

	/// Returns proof of storage entries at a specific block's state.
	async fn read_proof(
		&self,
		block: Option<Block::Hash>,
		keys: Vec<StorageKey>,
	) -> Result<ReadProof<Block::Hash>, Error>;

	/// Trace storage changes for block
	async fn trace_block(
		&self,
		block: Block::Hash,
		targets: Option<String>,
		storage_keys: Option<String>,
	) -> Result<sp_rpc::tracing::TraceBlockResponse, Error>;
}

/// Create new state API that works on full node.
pub fn new_full<BE, Block: BlockT, Client>(
	client: Arc<Client>,
	deny_unsafe: DenyUnsafe,
) -> (State<Block, Client>, ChildState<Block, Client>)
	where
		Block: BlockT + 'static,
		BE: Backend<Block> + 'static,
		Client: ExecutorProvider<Block> + StorageProvider<Block, BE> + ProofProvider<Block>
			+ HeaderMetadata<Block, Error = sp_blockchain::Error> + BlockchainEvents<Block>
			+ CallApiAt<Block> + HeaderBackend<Block>
			+ BlockBackend<Block> + ProvideRuntimeApi<Block> + Send + Sync + 'static,
		Client::Api: Metadata<Block>,
{
	let child_backend = Box::new(
		self::state_full::FullState::new(client.clone())
	);
	let backend = Box::new(self::state_full::FullState::new(client));
	(State { backend, deny_unsafe }, ChildState { backend: child_backend })
}

/// Create new state API that works on light node.
pub fn new_light<BE, Block: BlockT, Client, F: Fetcher<Block>>(
	client: Arc<Client>,
	remote_blockchain: Arc<dyn RemoteBlockchain<Block>>,
	fetcher: Arc<F>,
	deny_unsafe: DenyUnsafe,
) -> (State<Block, Client>, ChildState<Block, Client>)
	where
		Block: BlockT + 'static,
		BE: Backend<Block> + 'static,
		Client: ExecutorProvider<Block> + StorageProvider<Block, BE>
			+ HeaderMetadata<Block, Error = sp_blockchain::Error>
			+ ProvideRuntimeApi<Block> + HeaderBackend<Block> + BlockchainEvents<Block>
			+ Send + Sync + 'static,
		F: Send + Sync + 'static,
{
	let child_backend = Box::new(self::state_light::LightState::new(
			client.clone(),
			remote_blockchain.clone(),
			fetcher.clone(),
	));

	let backend = Box::new(self::state_light::LightState::new(
			client,
			remote_blockchain,
			fetcher,
	));
	(State { backend, deny_unsafe }, ChildState { backend: child_backend })
}

/// State API with subscriptions support.
pub struct State<Block, Client> {
	backend: Box<dyn StateBackend<Block, Client>>,
	/// Whether to deny unsafe calls
	deny_unsafe: DenyUnsafe,
}

impl<Block, Client> State<Block, Client>
	where
		Block: BlockT + 'static,
		Client: Send + Sync + 'static,
{
	/// Convert this to a RPC module.
	pub fn into_rpc_module(self) -> Result<RpcModule, JsonRpseeError> {
		let mut ctx_module = RpcContextModule::new(self);

		ctx_module.register_method("state_call", |params, state| {
			let (method, data, block) = params.parse().map_err(|_| JsonRpseeCallError::InvalidParams)?;
			futures::executor::block_on(state.backend.call(block, method, data))
				.map_err(|e| to_jsonrpsee_call_error(e))
		})?;

		ctx_module.register_method("state_getKeys", |params, state| {
			let (key_prefix, block) = params.parse().map_err(|_| JsonRpseeCallError::InvalidParams)?;
			futures::executor::block_on(state.backend.storage_keys(block, key_prefix))
				.map_err(|e| to_jsonrpsee_call_error(e))
		})?;

		ctx_module.register_method("state_getPairs", |params, state| {
			state.deny_unsafe.check_if_safe()?;
			let (key_prefix, block) = params.parse().map_err(|_| JsonRpseeCallError::InvalidParams)?;
			futures::executor::block_on(state.backend.storage_pairs(block, key_prefix))
				.map_err(|e| to_jsonrpsee_call_error(e))
		})?;

		ctx_module.register_method("state_getKeysPaged", |params, state| {
			let (prefix, count, start_key, block) = params.parse().map_err(|_| JsonRpseeCallError::InvalidParams)?;
			if count > STORAGE_KEYS_PAGED_MAX_COUNT {
				return Err(JsonRpseeCallError::Failed(Box::new(Error::InvalidCount {
						value: count,
						max: STORAGE_KEYS_PAGED_MAX_COUNT,
					})
				));
			}
			futures::executor::block_on(state.backend.storage_keys_paged(block, prefix, count,start_key))
				.map_err(|e| to_jsonrpsee_call_error(e))
		})?;

		ctx_module.register_method("state_getStorage", |params, state| {
			let (key, block) = params.parse().map_err(|_| JsonRpseeCallError::InvalidParams)?;
			futures::executor::block_on(state.backend.storage(block, key))
				.map_err(|e| to_jsonrpsee_call_error(e))
		})?;

		ctx_module.register_method("state_getStorageHash", |params, state| {
			let (key, block) = params.parse().map_err(|_| JsonRpseeCallError::InvalidParams)?;
			futures::executor::block_on(state.backend.storage(block, key))
				.map_err(|e| to_jsonrpsee_call_error(e))
		})?;

		ctx_module.register_method("state_getStorageSize", |params, state| {
			let (key, block) = params.parse().map_err(|_| JsonRpseeCallError::InvalidParams)?;
			futures::executor::block_on(state.backend.storage_size(block, key))
				.map_err(|e| to_jsonrpsee_call_error(e))
		})?;

		ctx_module.register_method("state_getMetadata", |params, state| {
			let maybe_block = params.one().ok();
			futures::executor::block_on(state.backend.metadata(maybe_block))
				.map_err(|e| to_jsonrpsee_call_error(e))
		})?;

		ctx_module.register_method("state_getRuntimeVersion", |params, state| {
			state.deny_unsafe.check_if_safe()?;
			let at = params.one().ok();
			futures::executor::block_on(state.backend.runtime_version(at))
				.map_err(|e| to_jsonrpsee_call_error(e))
		})?;

		ctx_module.register_method("state_queryStorage", |params, state| {
			state.deny_unsafe.check_if_safe()?;
			let (keys, from, to) = params.parse().map_err(|_| JsonRpseeCallError::InvalidParams)?;
			futures::executor::block_on(state.backend.query_storage(from, to, keys))
				.map_err(|e| to_jsonrpsee_call_error(e))
		})?;

		ctx_module.register_method("state_queryStorageAt", |params, state| {
			state.deny_unsafe.check_if_safe()?;
			let (keys, at) = params.parse().map_err(|_| JsonRpseeCallError::InvalidParams)?;
			futures::executor::block_on(state.backend.query_storage_at(keys, at))
				.map_err(|e| to_jsonrpsee_call_error(e))
		})?;

		ctx_module.register_method("state_getReadProof", |params, state| {
			state.deny_unsafe.check_if_safe()?;
			let (keys, block) = params.parse().map_err(|_| JsonRpseeCallError::InvalidParams)?;
			futures::executor::block_on(state.backend.read_proof(block, keys))
				.map_err(|e| to_jsonrpsee_call_error(e))
		})?;

		ctx_module.register_method("state_traceBlock", |params, state| {
			state.deny_unsafe.check_if_safe()?;
			let (block, targets, storage_keys) = params.parse().map_err(|_| JsonRpseeCallError::InvalidParams)?;
			futures::executor::block_on(state.backend.trace_block(block, targets, storage_keys))
				.map_err(|e| to_jsonrpsee_call_error(e))
		})?;


		// TODO: add subscriptions.

		Ok(ctx_module.into_module())
	}
}

/// Child state backend API.
#[async_trait::async_trait]
pub trait ChildStateBackend<Block: BlockT, Client>: Send + Sync + 'static
	where
		Block: BlockT + 'static,
		Client: Send + Sync + 'static,
{
	/// Returns proof of storage for a child key entries at a specific block's state.
	fn read_child_proof(
		&self,
		block: Option<Block::Hash>,
		storage_key: PrefixedStorageKey,
		keys: Vec<StorageKey>,
	) -> FutureResult<ReadProof<Block::Hash>>;

	/// Returns the keys with prefix from a child storage,
	/// leave prefix empty to get all the keys.
	async fn storage_keys(
		&self,
		block: Option<Block::Hash>,
		storage_key: PrefixedStorageKey,
		prefix: StorageKey,
	) -> Result<Vec<StorageKey>, Error>;

	/// Returns a child storage entry at a specific block's state.
	async fn storage(
		&self,
		block: Option<Block::Hash>,
		storage_key: PrefixedStorageKey,
		key: StorageKey,
	) -> Result<Option<StorageData>, Error>;

	/// Returns the hash of a child storage entry at a block's state.
	async fn storage_hash(
		&self,
		block: Option<Block::Hash>,
		storage_key: PrefixedStorageKey,
		key: StorageKey,
	) -> Result<Option<Block::Hash>, Error>;

	/// Returns the size of a child storage entry at a block's state.
	async fn storage_size(
		&self,
		block: Option<Block::Hash>,
		storage_key: PrefixedStorageKey,
		key: StorageKey,
	) -> Result<Option<u64>, Error> {
		self.storage(block, storage_key, key)
			.await
			.map(|x| x.map(|x| x.0.len() as u64))
	}
}

/// Child state API with subscriptions support.
pub struct ChildState<Block, Client> {
	backend: Box<dyn ChildStateBackend<Block, Client>>,
}

impl<Block, Client> ChildState<Block, Client>
	where
		Block: BlockT + 'static,
		Client: Send + Sync + 'static,
{
<<<<<<< HEAD
	/// Convert this to a RPC module.
	pub fn into_rpc_module(self) -> Result<RpcModule, JsonRpseeError> {
		let mut ctx_module = RpcContextModule::new(self);

		ctx_module.register_method("childstate_getStorage", |params, state| {
			let (storage_key, key, block) = params.parse().map_err(|_| JsonRpseeCallError::InvalidParams)?;
			futures::executor::block_on(state.backend.storage(block, storage_key, key))
				.map_err(|e| to_jsonrpsee_call_error(e))
		})?;

		ctx_module.register_method("childstate_getKeys", |params, state| {
			let (storage_key, key, block) = params.parse().map_err(|_| JsonRpseeCallError::InvalidParams)?;
			futures::executor::block_on(state.backend.storage_keys(block, storage_key, key))
				.map_err(|e| to_jsonrpsee_call_error(e))
		})?;

		ctx_module.register_method("childstate_getStorageHash", |params, state| {
			let (storage_key, key, block) = params.parse().map_err(|_| JsonRpseeCallError::InvalidParams)?;
			futures::executor::block_on(state.backend.storage_hash(block, storage_key, key))
				.map_err(|e| to_jsonrpsee_call_error(e))
		})?;

		ctx_module.register_method("childstate_getStorageSize", |params, state| {
			let (storage_key, key, block) = params.parse().map_err(|_| JsonRpseeCallError::InvalidParams)?;
			futures::executor::block_on(state.backend.storage_size(block, storage_key, key))
				.map_err(|e| to_jsonrpsee_call_error(e))
		})?;

		Ok(ctx_module.into_module())
=======
	type Metadata = crate::Metadata;

	fn read_child_proof(
		&self,
		child_storage_key: PrefixedStorageKey,
		keys: Vec<StorageKey>,
		block: Option<Block::Hash>,
	) -> FutureResult<ReadProof<Block::Hash>> {
		self.backend.read_child_proof(block, child_storage_key, keys)
	}

	fn storage(
		&self,
		storage_key: PrefixedStorageKey,
		key: StorageKey,
		block: Option<Block::Hash>
	) -> FutureResult<Option<StorageData>> {
		self.backend.storage(block, storage_key, key)
	}

	fn storage_keys(
		&self,
		storage_key: PrefixedStorageKey,
		key_prefix: StorageKey,
		block: Option<Block::Hash>
	) -> FutureResult<Vec<StorageKey>> {
		self.backend.storage_keys(block, storage_key, key_prefix)
	}

	fn storage_hash(
		&self,
		storage_key: PrefixedStorageKey,
		key: StorageKey,
		block: Option<Block::Hash>
	) -> FutureResult<Option<Block::Hash>> {
		self.backend.storage_hash(block, storage_key, key)
	}

	fn storage_size(
		&self,
		storage_key: PrefixedStorageKey,
		key: StorageKey,
		block: Option<Block::Hash>
	) -> FutureResult<Option<u64>> {
		self.backend.storage_size(block, storage_key, key)
>>>>>>> 6d78dbda
	}

}

fn client_err(err: sp_blockchain::Error) -> Error {
	Error::Client(Box::new(err))
}

fn to_jsonrpsee_call_error(err: Error) -> JsonRpseeCallError {
	JsonRpseeCallError::Failed(Box::new(err))
}<|MERGE_RESOLUTION|>--- conflicted
+++ resolved
@@ -322,12 +322,12 @@
 		Client: Send + Sync + 'static,
 {
 	/// Returns proof of storage for a child key entries at a specific block's state.
-	fn read_child_proof(
+	async fn read_child_proof(
 		&self,
 		block: Option<Block::Hash>,
 		storage_key: PrefixedStorageKey,
 		keys: Vec<StorageKey>,
-	) -> FutureResult<ReadProof<Block::Hash>>;
+	) -> Result<ReadProof<Block::Hash>, Error>;
 
 	/// Returns the keys with prefix from a child storage,
 	/// leave prefix empty to get all the keys.
@@ -377,7 +377,6 @@
 		Block: BlockT + 'static,
 		Client: Send + Sync + 'static,
 {
-<<<<<<< HEAD
 	/// Convert this to a RPC module.
 	pub fn into_rpc_module(self) -> Result<RpcModule, JsonRpseeError> {
 		let mut ctx_module = RpcContextModule::new(self);
@@ -407,53 +406,6 @@
 		})?;
 
 		Ok(ctx_module.into_module())
-=======
-	type Metadata = crate::Metadata;
-
-	fn read_child_proof(
-		&self,
-		child_storage_key: PrefixedStorageKey,
-		keys: Vec<StorageKey>,
-		block: Option<Block::Hash>,
-	) -> FutureResult<ReadProof<Block::Hash>> {
-		self.backend.read_child_proof(block, child_storage_key, keys)
-	}
-
-	fn storage(
-		&self,
-		storage_key: PrefixedStorageKey,
-		key: StorageKey,
-		block: Option<Block::Hash>
-	) -> FutureResult<Option<StorageData>> {
-		self.backend.storage(block, storage_key, key)
-	}
-
-	fn storage_keys(
-		&self,
-		storage_key: PrefixedStorageKey,
-		key_prefix: StorageKey,
-		block: Option<Block::Hash>
-	) -> FutureResult<Vec<StorageKey>> {
-		self.backend.storage_keys(block, storage_key, key_prefix)
-	}
-
-	fn storage_hash(
-		&self,
-		storage_key: PrefixedStorageKey,
-		key: StorageKey,
-		block: Option<Block::Hash>
-	) -> FutureResult<Option<Block::Hash>> {
-		self.backend.storage_hash(block, storage_key, key)
-	}
-
-	fn storage_size(
-		&self,
-		storage_key: PrefixedStorageKey,
-		key: StorageKey,
-		block: Option<Block::Hash>
-	) -> FutureResult<Option<u64>> {
-		self.backend.storage_size(block, storage_key, key)
->>>>>>> 6d78dbda
 	}
 
 }
