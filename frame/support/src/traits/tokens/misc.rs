--- conflicted
+++ resolved
@@ -165,10 +165,5 @@
 impl<T: FullCodec + Copy + Default + Eq + PartialEq + Debug> AssetId for T {}
 
 /// Simple amalgamation trait to collect together properties for a Balance under one roof.
-<<<<<<< HEAD
-pub trait Balance: AtLeast32BitUnsigned + FullCodec + Copy + Default + scale_info::TypeInfo {}
-impl<T: AtLeast32BitUnsigned + FullCodec + Copy + Default + scale_info::TypeInfo> Balance for T {}
-=======
-pub trait Balance: AtLeast32BitUnsigned + FullCodec + Copy + Default + Debug {}
-impl<T: AtLeast32BitUnsigned + FullCodec + Copy + Default + Debug> Balance for T {}
->>>>>>> dcd84639
+pub trait Balance: AtLeast32BitUnsigned + FullCodec + Copy + Default + Debug + + scale_info::TypeInfo {}
+impl<T: AtLeast32BitUnsigned + FullCodec + Copy + Default + Debug + scale_info::TypeInfo> Balance for T {}