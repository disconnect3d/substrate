// This file is part of Substrate.

// Copyright (C) 2019-2021 Parity Technologies (UK) Ltd.
// SPDX-License-Identifier: Apache-2.0

// Licensed under the Apache License, Version 2.0 (the "License");
// you may not use this file except in compliance with the License.
// You may obtain a copy of the License at
//
// 	http://www.apache.org/licenses/LICENSE-2.0
//
// Unless required by applicable law or agreed to in writing, software
// distributed under the License is distributed on an "AS IS" BASIS,
// WITHOUT WARRANTIES OR CONDITIONS OF ANY KIND, either express or implied.
// See the License for the specific language governing permissions and
// limitations under the License.

mod expand;
mod parse;

use frame_support_procedural_tools::syn_ext as ext;
use frame_support_procedural_tools::{generate_crate_access, generate_hidden_includes};
use parse::{PalletDeclaration, PalletPart, PalletPath, RuntimeDefinition, WhereSection};
use proc_macro::TokenStream;
use proc_macro2::TokenStream as TokenStream2;
use quote::quote;
use syn::{Ident, Result};
use std::collections::HashMap;

/// The fixed name of the system pallet.
const SYSTEM_PALLET_NAME: &str = "System";

/// The complete definition of a pallet with the resulting fixed index.
#[derive(Debug, Clone)]
pub struct Pallet {
	pub name: Ident,
	pub index: u8,
	pub pallet: PalletPath,
	pub instance: Option<Ident>,
	pub pallet_parts: Vec<PalletPart>,
}

impl Pallet {
	/// Get resolved pallet parts
	fn pallet_parts(&self) -> &[PalletPart] {
		&self.pallet_parts
	}

	/// Find matching parts
	fn find_part(&self, name: &str) -> Option<&PalletPart> {
		self.pallet_parts.iter().find(|part| part.name() == name)
	}

	/// Return whether pallet contains part
	fn exists_part(&self, name: &str) -> bool {
		self.find_part(name).is_some()
	}
}

/// Convert from the parsed pallet to their final information.
/// Assign index to each pallet using same rules as rust for fieldless enum.
/// I.e. implicit are assigned number incrementedly from last explicit or 0.
fn complete_pallets(decl: impl Iterator<Item = PalletDeclaration>) -> syn::Result<Vec<Pallet>> {
	let mut indices = HashMap::new();
	let mut last_index: Option<u8> = None;
	let mut names = HashMap::new();

	decl
		.map(|pallet| {
			let final_index = match pallet.index {
				Some(i) => i,
				None => last_index.map_or(Some(0), |i| i.checked_add(1))
					.ok_or_else(|| {
						let msg = "Pallet index doesn't fit into u8, index is 256";
						syn::Error::new(pallet.name.span(), msg)
					})?,
			};

			last_index = Some(final_index);

			if let Some(used_pallet) = indices.insert(final_index, pallet.name.clone()) {
				let msg = format!(
					"Pallet indices are conflicting: Both pallets {} and {} are at index {}",
					used_pallet,
					pallet.name,
					final_index,
				);
				let mut err = syn::Error::new(used_pallet.span(), &msg);
				err.combine(syn::Error::new(pallet.name.span(), msg));
				return Err(err);
			}

			if let Some(used_pallet) = names.insert(pallet.name.clone(), pallet.name.span()) {
				let msg = "Two pallets with the same name!";

				let mut err = syn::Error::new(used_pallet, &msg);
				err.combine(syn::Error::new(pallet.name.span(), &msg));
				return Err(err);
			}

			Ok(Pallet {
				name: pallet.name,
				index: final_index,
				pallet: pallet.pallet,
				instance: pallet.instance,
				pallet_parts: pallet.pallet_parts,
			})
		})
		.collect()
}

pub fn construct_runtime(input: TokenStream) -> TokenStream {
	let definition = syn::parse_macro_input!(input as RuntimeDefinition);
	construct_runtime_parsed(definition)
		.unwrap_or_else(|e| e.to_compile_error())
		.into()
}

fn construct_runtime_parsed(definition: RuntimeDefinition) -> Result<TokenStream2> {
	let RuntimeDefinition {
		name,
		where_section: WhereSection {
			block,
			node_block,
			unchecked_extrinsic,
			..
		},
		pallets:
			ext::Braces {
				content: ext::Punctuated { inner: pallets, .. },
				token: pallets_token,
			},
		..
	} = definition;

	let pallets = complete_pallets(pallets.into_iter())?;

	let hidden_crate_name = "construct_runtime";
	let scrate = generate_crate_access(&hidden_crate_name, "frame-support");
	let scrate_decl = generate_hidden_includes(&hidden_crate_name, "frame-support");

	let outer_event = expand::expand_outer_event(&name, &pallets, &scrate)?;

	let outer_origin = expand::expand_outer_origin(&name, &pallets, pallets_token, &scrate)?;
	let all_pallets = decl_all_pallets(&name, pallets.iter());
	let pallet_to_index = decl_pallet_runtime_setup(&pallets, &scrate);

	let dispatch = decl_outer_dispatch(&name, pallets.iter(), &scrate);
	let metadata = expand::expand_runtime_metadata(&name, &pallets, &scrate, &unchecked_extrinsic);
	let outer_config = expand::expand_outer_config(&name, &pallets, &scrate);
	let inherent = decl_outer_inherent(
		&name,
		&block,
		&unchecked_extrinsic,
		pallets.iter(),
		&scrate,
	);
	let validate_unsigned = decl_validate_unsigned(&name, pallets.iter(), &scrate);
	let integrity_test = decl_integrity_test(&scrate);

	let res = quote!(
		#scrate_decl

		// Prevent UncheckedExtrinsic to print unused warning.
		const _: () = {
			#[allow(unused)]
			type __hidden_use_of_unchecked_extrinsic = #unchecked_extrinsic;
		};

		#[derive(Clone, Copy, PartialEq, Eq, #scrate::sp_runtime::RuntimeDebug, #scrate::scale_info::TypeInfo)]
		pub struct #name;
		impl #scrate::sp_runtime::traits::GetNodeBlockType for #name {
			type NodeBlock = #node_block;
		}
		impl #scrate::sp_runtime::traits::GetRuntimeBlockType for #name {
			type RuntimeBlock = #block;
		}

		#outer_event

		#outer_origin

		#all_pallets

		#pallet_to_index

		#dispatch

		#metadata

		#outer_config

		#inherent

		#validate_unsigned

		#integrity_test
	);

	Ok(res)
}

fn decl_validate_unsigned<'a>(
	runtime: &'a Ident,
	pallet_declarations: impl Iterator<Item = &'a Pallet>,
	scrate: &'a TokenStream2,
) -> TokenStream2 {
	let pallets_tokens = pallet_declarations
		.filter(|pallet_declaration| pallet_declaration.exists_part("ValidateUnsigned"))
		.map(|pallet_declaration| &pallet_declaration.name);
	quote!(
		#scrate::impl_outer_validate_unsigned!(
			impl ValidateUnsigned for #runtime {
				#( #pallets_tokens )*
			}
		);
	)
}

fn decl_outer_inherent<'a>(
	runtime: &'a Ident,
	block: &'a syn::TypePath,
	unchecked_extrinsic: &'a syn::TypePath,
	pallet_declarations: impl Iterator<Item = &'a Pallet>,
	scrate: &'a TokenStream2,
) -> TokenStream2 {
	let pallets_tokens = pallet_declarations.filter_map(|pallet_declaration| {
		let maybe_config_part = pallet_declaration.find_part("Inherent");
		maybe_config_part.map(|_| {
			let name = &pallet_declaration.name;
			quote!(#name,)
		})
	});
	quote!(
		#scrate::impl_outer_inherent!(
			impl Inherents where
				Block = #block,
				UncheckedExtrinsic = #unchecked_extrinsic,
				Runtime = #runtime,
			{
				#(#pallets_tokens)*
			}
		);
	)
}

<<<<<<< HEAD
fn decl_outer_config<'a>(
	runtime: &'a Ident,
	pallet_declarations: impl Iterator<Item = &'a Pallet>,
	scrate: &'a TokenStream2,
) -> TokenStream2 {
	let pallets_tokens = pallet_declarations
		.filter_map(|pallet_declaration| {
			pallet_declaration.find_part("Config").map(|part| {
				let transformed_generics: Vec<_> = part
					.generics
					.params
					.iter()
					.map(|param| quote!(<#param>))
					.collect();
				(pallet_declaration, transformed_generics)
			})
		})
		.map(|(pallet_declaration, generics)| {
			let pallet = &pallet_declaration.pallet;
			let name = Ident::new(
				&format!("{}Config", pallet_declaration.name),
				pallet_declaration.name.span(),
			);
			let instance = pallet_declaration.instance.as_ref().into_iter();
			quote!(
				#name =>
					#pallet #(#instance)* #(#generics)*,
			)
		});
	quote!(
		#scrate::impl_outer_config! {
			pub struct GenesisConfig for #runtime where AllPalletsWithSystem = AllPalletsWithSystem {
				#(#pallets_tokens)*
			}
		}
	)
}

fn decl_runtime_metadata<'a>(
	runtime: &'a Ident,
	pallet_declarations: impl Iterator<Item = &'a Pallet>,
	scrate: &'a TokenStream2,
	extrinsic: &TypePath,
) -> TokenStream2 {
	let pallets_tokens = pallet_declarations
		.filter_map(|pallet_declaration| {
			pallet_declaration.find_part("Pallet").map(|_| {
				let filtered_names: Vec<_> = pallet_declaration
					.pallet_parts()
					.iter()
					.filter(|part| part.name() != "Pallet")
					.map(|part| part.ident())
					.collect();
				(pallet_declaration, filtered_names)
			})
		})
		.map(|(pallet_declaration, filtered_names)| {
			let pallet = &pallet_declaration.pallet;
			let name = &pallet_declaration.name;
			let instance = pallet_declaration
				.instance
				.as_ref()
				.map(|name| quote!(<#name>))
				.into_iter();

			let index = pallet_declaration.index;

			quote!(
				#pallet::Pallet #(#instance)* as #name { index #index } with #(#filtered_names)*,
			)
		})
		.collect::<Vec<_>>();
	quote!(
		#scrate::impl_runtime_metadata!{
			for #runtime with pallets where Extrinsic = #extrinsic
				#(#pallets_tokens)*
		}
	)
}

=======
>>>>>>> 24a92c32
fn decl_outer_dispatch<'a>(
	runtime: &'a Ident,
	pallet_declarations: impl Iterator<Item = &'a Pallet>,
	scrate: &'a TokenStream2,
) -> TokenStream2 {
	let pallets_tokens = pallet_declarations
		.filter(|pallet_declaration| pallet_declaration.exists_part("Call"))
		.map(|pallet_declaration| {
			let pallet = &pallet_declaration.pallet.inner.segments.last().unwrap();
			let name = &pallet_declaration.name;
			let index = pallet_declaration.index;
			quote!(#[codec(index = #index)] #pallet::#name)
		});

	quote!(
		#scrate::impl_outer_dispatch! {
			pub enum Call for #runtime where origin: Origin {
				#(#pallets_tokens,)*
			}
		}
	)
}

fn decl_all_pallets<'a>(
	runtime: &'a Ident,
	pallet_declarations: impl Iterator<Item = &'a Pallet>,
) -> TokenStream2 {
	let mut types = TokenStream2::new();
	let mut names = Vec::new();
	for pallet_declaration in pallet_declarations {
		let type_name = &pallet_declaration.name;
		let pallet = &pallet_declaration.pallet;
		let mut generics = vec![quote!(#runtime)];
		generics.extend(
			pallet_declaration
				.instance
				.iter()
				.map(|name| quote!(#pallet::#name)),
		);
		let type_decl = quote!(
			pub type #type_name = #pallet::Pallet <#(#generics),*>;
		);
		types.extend(type_decl);
		names.push(&pallet_declaration.name);
	}
	// Make nested tuple structure like (((Babe, Consensus), Grandpa), ...)
	// But ignore the system pallet.
	let all_pallets = names.iter()
		.filter(|n| **n != SYSTEM_PALLET_NAME)
		.fold(TokenStream2::default(), |combined, name| quote!((#name, #combined)));

	let all_pallets_with_system = names.iter()
		.fold(TokenStream2::default(), |combined, name| quote!((#name, #combined)));

	quote!(
		#types
		/// All pallets included in the runtime as a nested tuple of types.
		/// Excludes the System pallet.
		pub type AllPallets = ( #all_pallets );
		/// All pallets included in the runtime as a nested tuple of types.
		pub type AllPalletsWithSystem = ( #all_pallets_with_system );

		/// All modules included in the runtime as a nested tuple of types.
		/// Excludes the System pallet.
		#[deprecated(note = "use `AllPallets` instead")]
		#[allow(dead_code)]
		pub type AllModules = ( #all_pallets );
		/// All modules included in the runtime as a nested tuple of types.
		#[deprecated(note = "use `AllPalletsWithSystem` instead")]
		#[allow(dead_code)]
		pub type AllModulesWithSystem = ( #all_pallets_with_system );
	)
}

fn decl_pallet_runtime_setup(
	pallet_declarations: &[Pallet],
	scrate: &TokenStream2,
) -> TokenStream2 {
	let names = pallet_declarations.iter().map(|d| &d.name);
	let names2 = pallet_declarations.iter().map(|d| &d.name);
	let name_strings = pallet_declarations.iter().map(|d| d.name.to_string());
	let indices = pallet_declarations.iter()
		.map(|pallet| pallet.index as usize);

	quote!(
		/// Provides an implementation of `PalletInfo` to provide information
		/// about the pallet setup in the runtime.
		pub struct PalletInfo;

		impl #scrate::traits::PalletInfo for PalletInfo {
			fn index<P: 'static>() -> Option<usize> {
				let type_id = #scrate::sp_std::any::TypeId::of::<P>();
				#(
					if type_id == #scrate::sp_std::any::TypeId::of::<#names>() {
						return Some(#indices)
					}
				)*

				None
			}

			fn name<P: 'static>() -> Option<&'static str> {
				let type_id = #scrate::sp_std::any::TypeId::of::<P>();
				#(
					if type_id == #scrate::sp_std::any::TypeId::of::<#names2>() {
						return Some(#name_strings)
					}
				)*

				None
			}
		}
	)
}

fn decl_integrity_test(scrate: &TokenStream2) -> TokenStream2 {
	quote!(
		#[cfg(test)]
		mod __construct_runtime_integrity_test {
			use super::*;

			#[test]
			pub fn runtime_integrity_tests() {
				<AllPallets as #scrate::traits::IntegrityTest>::integrity_test();
			}
		}
	)
}<|MERGE_RESOLUTION|>--- conflicted
+++ resolved
@@ -244,89 +244,6 @@
 	)
 }
 
-<<<<<<< HEAD
-fn decl_outer_config<'a>(
-	runtime: &'a Ident,
-	pallet_declarations: impl Iterator<Item = &'a Pallet>,
-	scrate: &'a TokenStream2,
-) -> TokenStream2 {
-	let pallets_tokens = pallet_declarations
-		.filter_map(|pallet_declaration| {
-			pallet_declaration.find_part("Config").map(|part| {
-				let transformed_generics: Vec<_> = part
-					.generics
-					.params
-					.iter()
-					.map(|param| quote!(<#param>))
-					.collect();
-				(pallet_declaration, transformed_generics)
-			})
-		})
-		.map(|(pallet_declaration, generics)| {
-			let pallet = &pallet_declaration.pallet;
-			let name = Ident::new(
-				&format!("{}Config", pallet_declaration.name),
-				pallet_declaration.name.span(),
-			);
-			let instance = pallet_declaration.instance.as_ref().into_iter();
-			quote!(
-				#name =>
-					#pallet #(#instance)* #(#generics)*,
-			)
-		});
-	quote!(
-		#scrate::impl_outer_config! {
-			pub struct GenesisConfig for #runtime where AllPalletsWithSystem = AllPalletsWithSystem {
-				#(#pallets_tokens)*
-			}
-		}
-	)
-}
-
-fn decl_runtime_metadata<'a>(
-	runtime: &'a Ident,
-	pallet_declarations: impl Iterator<Item = &'a Pallet>,
-	scrate: &'a TokenStream2,
-	extrinsic: &TypePath,
-) -> TokenStream2 {
-	let pallets_tokens = pallet_declarations
-		.filter_map(|pallet_declaration| {
-			pallet_declaration.find_part("Pallet").map(|_| {
-				let filtered_names: Vec<_> = pallet_declaration
-					.pallet_parts()
-					.iter()
-					.filter(|part| part.name() != "Pallet")
-					.map(|part| part.ident())
-					.collect();
-				(pallet_declaration, filtered_names)
-			})
-		})
-		.map(|(pallet_declaration, filtered_names)| {
-			let pallet = &pallet_declaration.pallet;
-			let name = &pallet_declaration.name;
-			let instance = pallet_declaration
-				.instance
-				.as_ref()
-				.map(|name| quote!(<#name>))
-				.into_iter();
-
-			let index = pallet_declaration.index;
-
-			quote!(
-				#pallet::Pallet #(#instance)* as #name { index #index } with #(#filtered_names)*,
-			)
-		})
-		.collect::<Vec<_>>();
-	quote!(
-		#scrate::impl_runtime_metadata!{
-			for #runtime with pallets where Extrinsic = #extrinsic
-				#(#pallets_tokens)*
-		}
-	)
-}
-
-=======
->>>>>>> 24a92c32
 fn decl_outer_dispatch<'a>(
 	runtime: &'a Ident,
 	pallet_declarations: impl Iterator<Item = &'a Pallet>,
