--- conflicted
+++ resolved
@@ -15,10 +15,6 @@
 [dependencies]
 sp-application-crypto = { version = "2.0.0", default-features = false, path = "../../primitives/application-crypto" }
 codec = { package = "parity-scale-codec", version = "2.0.0", default-features = false, features = ["derive"] }
-<<<<<<< HEAD
-sp-inherents = { version = "2.0.0", default-features = false, path = "../../primitives/inherents" }
-=======
->>>>>>> 840478ae
 sp-std = { version = "2.0.0", default-features = false, path = "../../primitives/std" }
 serde = { version = "1.0.101", optional = true }
 pallet-session = { version = "2.0.0", default-features = false, path = "../session" }
