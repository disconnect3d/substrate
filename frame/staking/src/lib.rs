--- conflicted
+++ resolved
@@ -712,92 +712,6 @@
 	}
 }
 
-<<<<<<< HEAD
-pub trait Config: frame_system::Config + SendTransactionTypes<Call<Self>> {
-	/// The staking balance.
-	type Currency: LockableCurrency<Self::AccountId, Moment = Self::BlockNumber>;
-
-	/// Time used for computing era duration.
-	///
-	/// It is guaranteed to start being called from the first `on_finalize`. Thus value at genesis
-	/// is not used.
-	type UnixTime: UnixTime;
-
-	/// Convert a balance into a number used for election calculation. This must fit into a `u64`
-	/// but is allowed to be sensibly lossy. The `u64` is used to communicate with the
-	/// [`sp_npos_elections`] crate which accepts u64 numbers and does operations in 128.
-	/// Consequently, the backward convert is used convert the u128s from sp-elections back to a
-	/// [`BalanceOf`].
-	type CurrencyToVote: CurrencyToVote<BalanceOf<Self>>;
-
-	/// Something that provides the election functionality.
-	type ElectionProvider: frame_election_provider_support::ElectionProvider<
-		Self::AccountId,
-		Self::BlockNumber,
-		// We only accept an election provider that has staking as data provider.
-		DataProvider = Module<Self>,
-	>;
-
-	/// Something that provides the election functionality at genesis.
-	type GenesisElectionProvider: frame_election_provider_support::ElectionProvider<
-		Self::AccountId,
-		Self::BlockNumber,
-		DataProvider = Module<Self>,
-	>;
-
-	/// Maximum number of nominations per nominator.
-	const MAX_NOMINATIONS: u32;
-
-	/// Tokens have been minted and are unused for validator-reward.
-	/// See [Era payout](./index.html#era-payout).
-	type RewardRemainder: OnUnbalanced<NegativeImbalanceOf<Self>>;
-
-	/// The overarching event type.
-	type Event: From<Event<Self>> + Into<<Self as frame_system::Config>::Event>;
-
-	/// Handler for the unbalanced reduction when slashing a staker.
-	type Slash: OnUnbalanced<NegativeImbalanceOf<Self>>;
-
-	/// Handler for the unbalanced increment when rewarding a staker.
-	type Reward: OnUnbalanced<PositiveImbalanceOf<Self>>;
-
-	/// Number of sessions per era.
-	type SessionsPerEra: Get<SessionIndex>;
-
-	/// Number of eras that staked funds must remain bonded for.
-	type BondingDuration: Get<EraIndex>;
-
-	/// Number of eras that slashes are deferred by, after computation.
-	///
-	/// This should be less than the bonding duration. Set to 0 if slashes
-	/// should be applied immediately, without opportunity for intervention.
-	type SlashDeferDuration: Get<EraIndex>;
-
-	/// The origin which can cancel a deferred slash. Root can always do this.
-	type SlashCancelOrigin: EnsureOrigin<Self::Origin>;
-
-	/// Interface for interacting with a session module.
-	type SessionInterface: self::SessionInterface<Self::AccountId>;
-
-	/// The payout for validators and the system for the current era.
-	/// See [Era payout](./index.html#era-payout).
-	type EraPayout: EraPayout<BalanceOf<Self>>;
-
-	/// Something that can estimate the next session change, accurately or as a best effort guess.
-	type NextNewSession: EstimateNextNewSession<Self::BlockNumber>;
-
-	/// The maximum number of nominators rewarded for each validator.
-	///
-	/// For each validator only the `$MaxNominatorRewardedPerValidator` biggest stakers can claim
-	/// their reward. This used to limit the i/o cost for the nominator payout.
-	type MaxNominatorRewardedPerValidator: Get<u32>;
-
-	/// Weight information for extrinsics in this pallet.
-	type WeightInfo: WeightInfo;
-}
-
-=======
->>>>>>> f4cccc08
 /// Mode of era-forcing.
 #[derive(Copy, Clone, PartialEq, Eq, Encode, Decode, RuntimeDebug)]
 #[cfg_attr(feature = "std", derive(serde::Serialize, serde::Deserialize))]
@@ -916,6 +830,13 @@
 			Self::AccountId,
 			Self::BlockNumber,
 			// we only accept an election provider that has staking as data provider.
+			DataProvider = Pallet<Self>,
+		>;
+
+		/// Something that provides the election functionality at genesis.
+		type GenesisElectionProvider: frame_election_provider_support::ElectionProvider<
+			Self::AccountId,
+			Self::BlockNumber,
 			DataProvider = Pallet<Self>,
 		>;
 
@@ -1300,55 +1221,6 @@
 					}, _ => Ok(())
 				};
 			}
-<<<<<<< HEAD
-		});
-	}
-}
-
-pub mod migrations {
-	use super::*;
-
-	pub mod v6 {
-		use super::*;
-		use frame_support::{traits::Get, weights::Weight, generate_storage_alias};
-
-		// NOTE: value type doesn't matter, we just set it to () here.
-		generate_storage_alias!(Staking, SnapshotValidators => Value<()>);
-		generate_storage_alias!(Staking, SnapshotNominators => Value<()>);
-		generate_storage_alias!(Staking, QueuedElected => Value<()>);
-		generate_storage_alias!(Staking, QueuedScore => Value<()>);
-		generate_storage_alias!(Staking, EraElectionStatus => Value<()>);
-		generate_storage_alias!(Staking, IsCurrentSessionFinal => Value<()>);
-
-		/// check to execute prior to migration.
-		pub fn pre_migrate<T: Config>() -> Result<(), &'static str> {
-			// These may or may not exist.
-			log!(info, "SnapshotValidators.exits()? {:?}", SnapshotValidators::exists());
-			log!(info, "SnapshotNominators.exits()? {:?}", SnapshotNominators::exists());
-			log!(info, "QueuedElected.exits()? {:?}", QueuedElected::exists());
-			log!(info, "QueuedScore.exits()? {:?}", QueuedScore::exists());
-			// These must exist.
-			assert!(IsCurrentSessionFinal::exists(), "IsCurrentSessionFinal storage item not found!");
-			assert!(EraElectionStatus::exists(), "EraElectionStatus storage item not found!");
-			Ok(())
-		}
-
-		/// Migrate storage to v6.
-		pub fn migrate<T: Config>() -> Weight {
-			log!(info, "Migrating staking to Releases::V6_0_0");
-
-			SnapshotValidators::kill();
-			SnapshotNominators::kill();
-			QueuedElected::kill();
-			QueuedScore::kill();
-			EraElectionStatus::kill();
-			IsCurrentSessionFinal::kill();
-
-			StorageVersion::put(Releases::V6_0_0);
-			log!(info, "Done.");
-			T::DbWeight::get().writes(6 + 1)
-=======
->>>>>>> f4cccc08
 		}
 	}
 
@@ -1381,13 +1253,9 @@
 		/// from the unlocking queue. \[stash, amount\]
 		Withdrawn(T::AccountId, BalanceOf<T>),
 		/// A nominator has been kicked from a validator. \[nominator, stash\]
-<<<<<<< HEAD
-		Kicked(AccountId, AccountId),
+		Kicked(T::AccountId, T::AccountId),
 		/// The election failed. No new era is planned.
 		StakingElectionFailed,
-=======
-		Kicked(T::AccountId, T::AccountId),
->>>>>>> f4cccc08
 	}
 
 	#[pallet::error]
@@ -1444,13 +1312,8 @@
 			}
 		}
 
-<<<<<<< HEAD
-		fn on_initialize(_now: T::BlockNumber) -> Weight {
-			// Just return the weight of the on_finalize.
-=======
 		fn on_initialize(_now: BlockNumberFor<T>) -> Weight {
 			// just return the weight of the on_finalize.
->>>>>>> f4cccc08
 			T::DbWeight::get().reads(1)
 		}
 
@@ -2477,17 +2340,10 @@
 			let era_length = session_index.checked_sub(current_era_start_session_index)
 				.unwrap_or(0); // Must never happen.
 
-<<<<<<< HEAD
-			match ForceEra::get() {
+			match ForceEra::<T>::get() {
 				// Will be set to `NotForcing` again if a new era has been triggered.
 				Forcing::ForceNew => (),
 				// Short circuit to `try_trigger_new_era`.
-=======
-			match ForceEra::<T>::get() {
-				// Will set to default again, which is `NotForcing`.
-				Forcing::ForceNew => ForceEra::<T>::kill(),
-				// Short circuit to `new_era`.
->>>>>>> f4cccc08
 				Forcing::ForceAlways => (),
 				// Only go to `try_trigger_new_era` if deadline reached.
 				Forcing::NotForcing if era_length >= T::SessionsPerEra::get() => (),
@@ -2500,8 +2356,10 @@
 
 			// New era.
 			let maybe_new_era_validators = Self::try_trigger_new_era(session_index, is_genesis);
-			if maybe_new_era_validators.is_some() && matches!(ForceEra::get(), Forcing::ForceNew) {
-				ForceEra::put(Forcing::NotForcing);
+			if maybe_new_era_validators.is_some()
+				&& matches!(ForceEra::<T>::get(), Forcing::ForceNew)
+			{
+				ForceEra::<T>::put(Forcing::NotForcing);
 			}
 
 			maybe_new_era_validators
@@ -2618,19 +2476,11 @@
 		exposures: Vec<(T::AccountId, Exposure<T::AccountId, BalanceOf<T>>)>,
 	) -> Vec<T::AccountId> {
 		// Increment or set current era.
-<<<<<<< HEAD
-		let new_planned_era = CurrentEra::mutate(|s| {
+		let new_planned_era = CurrentEra::<T>::mutate(|s| {
 			*s = Some(s.map(|s| s + 1).unwrap_or(0));
 			s.unwrap()
 		});
-		ErasStartSessionIndex::insert(&new_planned_era, &start_session_index);
-=======
-		let current_era = CurrentEra::<T>::mutate(|s| {
-			*s = Some(s.map(|s| s + 1).unwrap_or(0));
-			s.unwrap()
-		});
-		ErasStartSessionIndex::<T>::insert(&current_era, &start_session_index);
->>>>>>> f4cccc08
+		ErasStartSessionIndex::<T>::insert(&new_planned_era, &start_session_index);
 
 		// Clean old era information.
 		if let Some(old_era) = new_planned_era.checked_sub(Self::history_depth() + 1) {
@@ -2651,12 +2501,12 @@
 		let (election_result, weight) = if is_genesis {
 			T::GenesisElectionProvider::elect().map_err(|e| {
 				log!(warn, "genesis election provider failed due to {:?}", e);
-				Self::deposit_event(RawEvent::StakingElectionFailed);
+				Self::deposit_event(Event::StakingElectionFailed);
 			})
 		} else {
 			T::ElectionProvider::elect().map_err(|e| {
 				log!(warn, "election provider failed due to {:?}", e);
-				Self::deposit_event(RawEvent::StakingElectionFailed);
+				Self::deposit_event(Event::StakingElectionFailed);
 			})
 		}
 		.ok()?;
@@ -2670,12 +2520,12 @@
 
 		if (exposures.len() as u32) < Self::minimum_validator_count().max(1) {
 			// Session will panic if we ever return an empty validator set, thus max(1) ^^.
-			match CurrentEra::get() {
+			match CurrentEra::<T>::get() {
 				Some(current_era) if current_era > 0 => log!(
 					warn,
 					"chain does not have enough staking candidates to operate for era {:?} ({} \
 					elected, minimum is {})",
-					CurrentEra::get().unwrap_or(0),
+					CurrentEra::<T>::get().unwrap_or(0),
 					exposures.len(),
 					Self::minimum_validator_count(),
 				),
@@ -2684,17 +2534,17 @@
 					// In this case the SessionManager is expected to choose a sensible validator
 					// set.
 					// TODO: this should be simplified #8911
-					CurrentEra::put(0);
-					ErasStartSessionIndex::insert(&0, &start_session_index);
+					CurrentEra::<T>::put(0);
+					ErasStartSessionIndex::<T>::insert(&0, &start_session_index);
 				},
 				_ => ()
 			}
 
-			Self::deposit_event(RawEvent::StakingElectionFailed);
+			Self::deposit_event(Event::StakingElectionFailed);
 			return None
 		}
 
-		Self::deposit_event(RawEvent::StakingElection);
+		Self::deposit_event(Event::StakingElection);
 		Some(Self::trigger_new_era(start_session_index, exposures))
 	}
 
@@ -2731,14 +2581,7 @@
 			<ErasValidatorPrefs<T>>::insert(&new_planned_era, stash, pref);
 		}
 
-<<<<<<< HEAD
 		if new_planned_era > 0 {
-=======
-		// emit event
-		Self::deposit_event(Event::<T>::StakingElection);
-
-		if current_era > 0 {
->>>>>>> f4cccc08
 			log!(
 				info,
 				"new validator set of size {:?} has been processed for era {:?}",
@@ -2989,7 +2832,7 @@
 
 		let session_length = T::NextNewSession::average_session_length();
 
-		let sessions_left: T::BlockNumber = match ForceEra::get() {
+		let sessions_left: T::BlockNumber = match ForceEra::<T>::get() {
 			Forcing::ForceNone => Bounded::max_value(),
 			Forcing::ForceNew | Forcing::ForceAlways => Zero::zero(),
 			Forcing::NotForcing if era_length >= T::SessionsPerEra::get() => Zero::zero(),
@@ -3063,20 +2906,14 @@
 /// some session can lag in between the newest session planned and the latest session started.
 impl<T: Config> pallet_session::SessionManager<T::AccountId> for Pallet<T> {
 	fn new_session(new_index: SessionIndex) -> Option<Vec<T::AccountId>> {
-<<<<<<< HEAD
 		log!(trace, "planning new session {}", new_index);
-		CurrentPlannedSession::put(new_index);
+		CurrentPlannedSession::<T>::put(new_index);
 		Self::new_session(new_index, false)
 	}
 	fn new_session_genesis(new_index: SessionIndex) -> Option<Vec<T::AccountId>> {
 		log!(trace, "planning new session {} at genesis", new_index);
-		CurrentPlannedSession::put(new_index);
+		CurrentPlannedSession::<T>::put(new_index);
 		Self::new_session(new_index, true)
-=======
-		log!(trace, "planning new_session({})", new_index);
-		CurrentPlannedSession::<T>::put(new_index);
-		Self::new_session(new_index)
->>>>>>> f4cccc08
 	}
 	fn start_session(start_index: SessionIndex) {
 		log!(trace, "starting session {}", start_index);
