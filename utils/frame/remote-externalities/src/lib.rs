// This file is part of Substrate.

// Copyright (C) 2020-2021 Parity Technologies (UK) Ltd.
// SPDX-License-Identifier: Apache-2.0

// Licensed under the Apache License, Version 2.0 (the "License");
// you may not use this file except in compliance with the License.
// You may obtain a copy of the License at
//
// 	http://www.apache.org/licenses/LICENSE-2.0
//
// Unless required by applicable law or agreed to in writing, software
// distributed under the License is distributed on an "AS IS" BASIS,
// WITHOUT WARRANTIES OR CONDITIONS OF ANY KIND, either express or implied.
// See the License for the specific language governing permissions and
// limitations under the License.

//! # Remote Externalities
//!
//! An equivalent of `sp_io::TestExternalities` that can load its state from a remote substrate
//! based chain, or a local state snapshot file.
//!
//! #### Runtime to Test Against
//!
//! While not absolutely necessary, you most likely need a `Runtime` equivalent in your test setup
//! through which you can infer storage types. There are two options here:
//!
//! 1. Build a mock runtime, similar how to you would build one in a pallet test (see example
//!    below). The very important point here is that this mock needs to hold real values for types
//!    that matter for you, based on the chain of interest. Some typical ones are:
//!
//! - `sp_runtime::AccountId32` as `AccountId`.
//! - `u32` as `BlockNumber`.
//! - `u128` as Balance.
//!
//! Once you have your `Runtime`, you can use it for storage type resolution and do things like
//! `<my_pallet::Pallet<Runtime>>::storage_getter()` or `<my_pallet::StorageItem<Runtime>>::get()`.
//!
//! 2. Or, you can use a real runtime.
//!
//! ### Example
//!
//! With a test runtime
//!
//! ```ignore
//! use remote_externalities::Builder;
//!
//! #[derive(Clone, Eq, PartialEq, Debug, Default)]
//! pub struct TestRuntime;
//!
//! use frame_system as system;
//! impl_outer_origin! {
//!     pub enum Origin for TestRuntime {}
//! }
//!
//! impl frame_system::Config for TestRuntime {
//!     ..
//!     // we only care about these two for now. The rest can be mock. The block number type of
//!     // kusama is u32.
//!     type BlockNumber = u32;
//!     type Header = Header;
//!     ..
//! }
//!
//! #[test]
//! fn test_runtime_works() {
//!     let hash: Hash =
//!         hex!["f9a4ce984129569f63edc01b1c13374779f9384f1befd39931ffdcc83acf63a7"].into();
//!     let parent: Hash =
//!         hex!["540922e96a8fcaf945ed23c6f09c3e189bd88504ec945cc2171deaebeaf2f37e"].into();
//!     Builder::new()
//!         .at(hash)
//!         .module("System")
//!         .build()
//!         .execute_with(|| {
//!             assert_eq!(
//!                 // note: the hash corresponds to 3098546. We can check only the parent.
//!                 // https://polkascan.io/kusama/block/3098546
//!                 <frame_system::Pallet<Runtime>>::block_hash(3098545u32),
//!                 parent,
//!             )
//!         });
//! }
//! ```
//!
//! Or with the real kusama runtime.
//!
//! ```ignore
//! use remote_externalities::Builder;
//! use kusama_runtime::Runtime;
//!
//! #[test]
//! fn test_runtime_works() {
//!     let hash: Hash =
//!         hex!["f9a4ce984129569f63edc01b1c13374779f9384f1befd39931ffdcc83acf63a7"].into();
//!     Builder::new()
//!         .at(hash)
//!         .module("Staking")
//!         .build()
//!         .execute_with(|| assert_eq!(<pallet_staking::Module<Runtime>>::validator_count(), 400));
//! }
//! ```

use std::{
	fs,
	path::{Path, PathBuf},
};
use log::*;
use sp_core::hashing::twox_128;
pub use sp_io::TestExternalities;
use sp_core::{
	hexdisplay::HexDisplay,
	storage::{StorageKey, StorageData},
};
use codec::{Encode, Decode};
<<<<<<< HEAD
use jsonrpsee_http_client::{HttpClient, HttpClientBuilder, v2::params::JsonRpcParams};

=======
>>>>>>> 9724ce79
use sp_runtime::traits::Block as BlockT;
use jsonrpsee_ws_client::{WsClientBuilder, WsClient};

type KeyPair = (StorageKey, StorageData);

const LOG_TARGET: &str = "remote-ext";
<<<<<<< HEAD
const DEFAULT_URI: &str = "http://localhost:9934";
=======
const DEFAULT_TARGET: &str = "wss://rpc.polkadot.io";
>>>>>>> 9724ce79

jsonrpsee_proc_macros::rpc_client_api! {
	RpcApi<B: BlockT> {
		#[rpc(method = "state_getStorage", positional_params)]
		fn get_storage(prefix: StorageKey, hash: Option<B::Hash>) -> StorageData;
		#[rpc(method = "state_getKeysPaged", positional_params)]
		fn get_keys_paged(
			prefix: Option<StorageKey>,
			count: u32,
			start_key: Option<StorageKey>,
			hash: Option<B::Hash>,
		) -> Vec<StorageKey>;
		#[rpc(method = "chain_getFinalizedHead", positional_params)]
		fn finalized_head() -> B::Hash;
	}
}

/// The execution mode.
#[derive(Clone)]
pub enum Mode<B: BlockT> {
	/// Online.
	Online(OnlineConfig<B>),
	/// Offline. Uses a state snapshot file and needs not any client config.
	Offline(OfflineConfig),
}

impl<B: BlockT> Default for Mode<B> {
	fn default() -> Self {
		Mode::Online(OnlineConfig::default())
	}
}

/// configuration of the online execution.
///
/// A state snapshot config must be present.
#[derive(Clone)]
pub struct OfflineConfig {
	/// The configuration of the state snapshot file to use. It must be present.
	pub state_snapshot: SnapshotConfig,
}

/// Description of the transport protocol.
#[derive(Debug)]
pub struct Transport {
	uri: String,
	client: Option<WsClient>,
}

impl Clone for Transport {
	fn clone(&self) -> Self {
		Self { uri: self.uri.clone(), client: None }
	}
}

impl From<String> for Transport {
	fn from(t: String) -> Self {
		Self { uri: t, client: None }
	}
}

/// Configuration of the online execution.
///
/// A state snapshot config may be present and will be written to in that case.
#[derive(Clone)]
pub struct OnlineConfig<B: BlockT> {
	/// The block number at which to connect. Will be latest finalized head if not provided.
	pub at: Option<B::Hash>,
	/// An optional state snapshot file to WRITE to, not for reading. Not written if set to `None`.
	pub state_snapshot: Option<SnapshotConfig>,
	/// The modules to scrape. If empty, entire chain state will be scraped.
	pub modules: Vec<String>,
	/// Transport config.
	pub transport: Transport,
}

impl<B: BlockT> Default for OnlineConfig<B> {
	fn default() -> Self {
<<<<<<< HEAD
		Self { uri: DEFAULT_URI.to_owned(), at: None, state_snapshot: None, modules: Default::default() }
=======
		Self {
			transport: Transport { uri: DEFAULT_TARGET.to_string(), client: None },
			at: None,
			state_snapshot: None,
			modules: vec![],
		}
>>>>>>> 9724ce79
	}
}

// TODO
pub async fn get_header<B: BlockT, S: AsRef<str>>(from: S, at: B::Hash) -> B::Header where B::Header: serde::de::DeserializeOwned {
	use jsonrpsee_http_client::traits::Client;
	let params = vec![serde_json::to_value(at).unwrap()];
	let client = HttpClientBuilder::default().max_request_body_size(u32::MAX).build(from).expect("valid HTTP url; qed");
	client.request::<B::Header>("chain_getHeader", JsonRpcParams::Array(params)).await.unwrap()
}

pub async fn get_finalized_head<B: BlockT, S: AsRef<str>>(from: S) -> B::Hash {
	use jsonrpsee_http_client::traits::Client;
	let client = HttpClientBuilder::default().max_request_body_size(u32::MAX).build(from).expect("valid HTTP url; qed");
	client.request::<B::Hash>("chain_getFinalizedHead", JsonRpcParams::NoParams).await.unwrap()
}

impl<B: BlockT> OnlineConfig<B> {
	/// Return rpc (ws) client.
	fn rpc_client(&self) -> &WsClient {
		self.transport.client.as_ref().expect("ws client must have been initialized by now; qed.")
	}
}

/// Configuration of the state snapshot.
#[derive(Clone)]
pub struct SnapshotConfig {
	/// The path to the snapshot file.
	pub path: PathBuf,
}

impl SnapshotConfig {
	pub fn new<P: Into<PathBuf>>(path: P) -> Self {
		Self { path: path.into() }
	}
}

impl Default for SnapshotConfig {
	fn default() -> Self {
		Self { path: Path::new("SNAPSHOT").into() }
	}
}

/// Builder for remote-externalities.
pub struct Builder<B: BlockT> {
	/// Pallets to inject their prefix into the externalities.
	inject: Vec<KeyPair>,
	/// connectivity mode, online or offline.
	mode: Mode<B>,
}

// NOTE: ideally we would use `DefaultNoBound` here, but not worth bringing in frame-support for
// that.
impl<B: BlockT> Default for Builder<B> {
	fn default() -> Self {
		Self { inject: Default::default(), mode: Default::default() }
	}
}

// Mode methods
impl<B: BlockT> Builder<B> {
	fn as_online(&self) -> &OnlineConfig<B> {
		match &self.mode {
			Mode::Online(config) => &config,
			_ => panic!("Unexpected mode: Online"),
		}
	}

	fn as_online_mut(&mut self) -> &mut OnlineConfig<B> {
		match &mut self.mode {
			Mode::Online(config) => config,
			_ => panic!("Unexpected mode: Online"),
		}
	}
}

// RPC methods
impl<B: BlockT> Builder<B> {
	/// Get the latest finalized head.
	async fn rpc_get_head(&self) -> Result<B::Hash, &'static str> {
		trace!(target: LOG_TARGET, "rpc: finalized_head");
		RpcApi::<B>::finalized_head(self.as_online().rpc_client()).await.map_err(|e| {
			error!("Error = {:?}", e);
			"rpc finalized_head failed."
		})
	}

	/// Get all the keys at `prefix` at `hash` using the paged, safe RPC methods.
	async fn get_keys_paged(
		&self,
		prefix: StorageKey,
		hash: B::Hash,
	) -> Result<Vec<StorageKey>, &'static str> {
		const PAGE: u32 = 512;
		let mut last_key: Option<StorageKey> = None;
		let mut all_keys: Vec<StorageKey> = vec![];
		let keys = loop {
			let page = RpcApi::<B>::get_keys_paged(
				self.as_online().rpc_client(),
				Some(prefix.clone()),
				PAGE,
				last_key.clone(),
				Some(hash),
			)
			.await
			.map_err(|e| {
				error!(target: LOG_TARGET, "Error = {:?}", e);
				"rpc get_keys failed"
			})?;
			let page_len = page.len();
			all_keys.extend(page);

			if page_len < PAGE as usize {
				debug!(target: LOG_TARGET, "last page received: {}", page_len);
				break all_keys;
			} else {
				let new_last_key =
					all_keys.last().expect("all_keys is populated; has .last(); qed");
				debug!(
					target: LOG_TARGET,
					"new total = {}, full page received: {:?}",
					all_keys.len(),
					HexDisplay::from(new_last_key)
				);
				last_key = Some(new_last_key.clone());
			}
		};

		Ok(keys)
	}

	/// Synonym of `rpc_get_pairs_unsafe` that uses paged queries to first get the keys, and then
	/// map them to values one by one.
	///
	/// This can work with public nodes. But, expect it to be darn slow.
	pub(crate) async fn rpc_get_pairs_paged(
		&self,
		prefix: StorageKey,
		at: B::Hash,
	) -> Result<Vec<KeyPair>, &'static str> {
		let keys = self.get_keys_paged(prefix, at).await?;
		let keys_count = keys.len();
		info!(target: LOG_TARGET, "Querying a total of {} keys", keys.len());

		let mut key_values: Vec<KeyPair> = vec![];
		for key in keys {
			let value =
				RpcApi::<B>::get_storage(self.as_online().rpc_client(), key.clone(), Some(at))
					.await
					.map_err(|e| {
						error!(target: LOG_TARGET, "Error = {:?}", e);
						"rpc get_storage failed"
					})?;
			key_values.push((key, value));
			if key_values.len() % 1000 == 0 {
				let ratio: f64 = key_values.len() as f64 / keys_count as f64;
				debug!(
					target: LOG_TARGET,
					"progress = {:.2} [{} / {}]",
					ratio,
					key_values.len(),
					keys_count,
				);
			}
		}

		Ok(key_values)
	}
}

// Internal methods
impl<B: BlockT> Builder<B> {
	/// Save the given data as state snapshot.
	fn save_state_snapshot(&self, data: &[KeyPair], path: &Path) -> Result<(), &'static str> {
		info!(target: LOG_TARGET, "writing to state snapshot file {:?}", path);
		fs::write(path, data.encode()).map_err(|_| "fs::write failed.")?;
		Ok(())
	}

	/// initialize `Self` from state snapshot. Panics if the file does not exist.
	fn load_state_snapshot(&self, path: &Path) -> Result<Vec<KeyPair>, &'static str> {
		info!(target: LOG_TARGET, "scraping keypairs from state snapshot {:?}", path,);
		let bytes = fs::read(path).map_err(|_| "fs::read failed.")?;
		Decode::decode(&mut &*bytes).map_err(|_| "decode failed")
	}

	/// Build `Self` from a network node denoted by `uri`.
	async fn load_remote(&self) -> Result<Vec<KeyPair>, &'static str> {
		let config = self.as_online();
		let at = self
			.as_online()
			.at
			.expect("online config must be initialized by this point; qed.")
			.clone();
		info!(target: LOG_TARGET, "scraping keypairs from remote @ {:?}", at);

		let keys_and_values = if config.modules.len() > 0 {
			let mut filtered_kv = vec![];
			for f in config.modules.iter() {
				let hashed_prefix = StorageKey(twox_128(f.as_bytes()).to_vec());
				let module_kv = self.rpc_get_pairs_paged(hashed_prefix.clone(), at).await?;
				info!(
					target: LOG_TARGET,
					"downloaded data for module {} (count: {} / prefix: {:?}).",
					f,
					module_kv.len(),
					HexDisplay::from(&hashed_prefix),
				);
				filtered_kv.extend(module_kv);
			}
			filtered_kv
		} else {
			info!(target: LOG_TARGET, "downloading data for all modules.");
			self.rpc_get_pairs_paged(StorageKey(vec![]), at).await?
		};

		Ok(keys_and_values)
	}

	pub(crate) async fn init_remote_client(&mut self) -> Result<(), &'static str> {
		let mut online = self.as_online_mut();
		info!(target: LOG_TARGET, "initializing remote client to {:?}", online.transport.uri);

		// First, initialize the ws client.
		let ws_client = WsClientBuilder::default()
			.max_request_body_size(u32::MAX)
			.build(&online.transport.uri)
			.await
			.map_err(|_| "failed to build ws client")?;
		online.transport.client = Some(ws_client);

		// Then, if `at` is not set, set it.
		if self.as_online().at.is_none() {
			let at = self.rpc_get_head().await?;
			self.as_online_mut().at = Some(at);
		}

		Ok(())
	}

	pub(crate) async fn pre_build(mut self) -> Result<Vec<KeyPair>, &'static str> {
		let mut base_kv = match self.mode.clone() {
			Mode::Offline(config) => self.load_state_snapshot(&config.state_snapshot.path)?,
			Mode::Online(config) => {
				self.init_remote_client().await?;
				let kp = self.load_remote().await?;
				if let Some(c) = config.state_snapshot {
					self.save_state_snapshot(&kp, &c.path)?;
				}
				kp
			}
		};

		info!(
			target: LOG_TARGET,
			"extending externalities with {} manually injected keys",
			self.inject.len()
		);
		base_kv.extend(self.inject.clone());
		Ok(base_kv)
	}
}

// Public methods
impl<B: BlockT> Builder<B> {
	/// Create a new builder.
	pub fn new() -> Self {
		Default::default()
	}

	/// Inject a manual list of key and values to the storage.
	pub fn inject(mut self, injections: &[KeyPair]) -> Self {
		for i in injections {
			self.inject.push(i.clone());
		}
		self
	}

	/// Configure a state snapshot to be used.
	pub fn mode(mut self, mode: Mode<B>) -> Self {
		self.mode = mode;
		self
	}

	/// Build the test externalities.
	pub async fn build(self) -> Result<TestExternalities, &'static str> {
		let kv = self.pre_build().await?;
		let mut ext = TestExternalities::new_empty();

		info!(target: LOG_TARGET, "injecting a total of {} keys", kv.len());
		for (k, v) in kv {
			let (k, v) = (k.0, v.0);
			ext.insert(k, v);
		}
		Ok(ext)
	}
}

#[cfg(test)]
mod test_prelude {
	pub(crate) use super::*;
	pub(crate) use sp_runtime::testing::{H256 as Hash, Block as RawBlock, ExtrinsicWrapper};

	pub(crate) type Block = RawBlock<ExtrinsicWrapper<Hash>>;

	pub(crate) fn init_logger() {
		let _ = env_logger::Builder::from_default_env()
			.format_module_path(true)
			.format_level(true)
			.filter_module(LOG_TARGET, log::LevelFilter::Debug)
			.try_init();
	}
}

#[cfg(test)]
mod tests {
	use super::test_prelude::*;

	#[tokio::test]
	async fn can_load_state_snapshot() {
		init_logger();
		Builder::<Block>::new()
			.mode(Mode::Offline(OfflineConfig {
				state_snapshot: SnapshotConfig::new("test_data/proxy_test"),
			}))
			.build()
			.await
			.expect("Can't read state snapshot file")
			.execute_with(|| {});
	}
}

#[cfg(all(test, feature = "remote-test"))]
mod remote_tests {
	use super::test_prelude::*;

	#[tokio::test]
	async fn can_build_one_pallet() {
		init_logger();
		Builder::<Block>::new()
			.mode(Mode::Online(OnlineConfig {
				modules: vec!["Proxy".to_owned()],
				..Default::default()
			}))
			.build()
			.await
			.expect("Can't reach the remote node. Is it running?")
			.execute_with(|| {});
	}

	#[tokio::test]
	async fn can_create_state_snapshot() {
		init_logger();
		Builder::<Block>::new()
			.mode(Mode::Online(OnlineConfig {
				state_snapshot: Some(SnapshotConfig::new("test_snapshot_to_remove.bin")),
				modules: vec!["Balances".to_owned()],
				..Default::default()
			}))
			.build()
			.await
			.expect("Can't reach the remote node. Is it running?")
			.execute_with(|| {});

		let to_delete = std::fs::read_dir(SnapshotConfig::default().path)
			.unwrap()
			.into_iter()
			.map(|d| d.unwrap())
			.filter(|p| p.path().extension().unwrap_or_default() == "bin")
			.collect::<Vec<_>>();

		assert!(to_delete.len() > 0);

		for d in to_delete {
			std::fs::remove_file(d.path()).unwrap();
		}
	}

	#[tokio::test]
	async fn can_fetch_all() {
		init_logger();
		Builder::<Block>::new()
			.build()
			.await
			.expect("Can't reach the remote node. Is it running?")
			.execute_with(|| {});
	}
}<|MERGE_RESOLUTION|>--- conflicted
+++ resolved
@@ -113,22 +113,13 @@
 	storage::{StorageKey, StorageData},
 };
 use codec::{Encode, Decode};
-<<<<<<< HEAD
-use jsonrpsee_http_client::{HttpClient, HttpClientBuilder, v2::params::JsonRpcParams};
-
-=======
->>>>>>> 9724ce79
 use sp_runtime::traits::Block as BlockT;
-use jsonrpsee_ws_client::{WsClientBuilder, WsClient};
+use jsonrpsee_ws_client::{WsClientBuilder, WsClient, v2::params::JsonRpcParams};
 
 type KeyPair = (StorageKey, StorageData);
 
 const LOG_TARGET: &str = "remote-ext";
-<<<<<<< HEAD
-const DEFAULT_URI: &str = "http://localhost:9934";
-=======
 const DEFAULT_TARGET: &str = "wss://rpc.polkadot.io";
->>>>>>> 9724ce79
 
 jsonrpsee_proc_macros::rpc_client_api! {
 	RpcApi<B: BlockT> {
@@ -206,30 +197,34 @@
 
 impl<B: BlockT> Default for OnlineConfig<B> {
 	fn default() -> Self {
-<<<<<<< HEAD
-		Self { uri: DEFAULT_URI.to_owned(), at: None, state_snapshot: None, modules: Default::default() }
-=======
 		Self {
-			transport: Transport { uri: DEFAULT_TARGET.to_string(), client: None },
+			transport: Transport { uri: DEFAULT_TARGET.to_owned(), client: None },
 			at: None,
 			state_snapshot: None,
 			modules: vec![],
 		}
->>>>>>> 9724ce79
 	}
 }
 
 // TODO
 pub async fn get_header<B: BlockT, S: AsRef<str>>(from: S, at: B::Hash) -> B::Header where B::Header: serde::de::DeserializeOwned {
-	use jsonrpsee_http_client::traits::Client;
+	use jsonrpsee_ws_client::traits::Client;
 	let params = vec![serde_json::to_value(at).unwrap()];
-	let client = HttpClientBuilder::default().max_request_body_size(u32::MAX).build(from).expect("valid HTTP url; qed");
+	let client = WsClientBuilder::default()
+		.max_request_body_size(u32::MAX)
+		.build(from.as_ref())
+		.await
+		.unwrap();
 	client.request::<B::Header>("chain_getHeader", JsonRpcParams::Array(params)).await.unwrap()
 }
 
 pub async fn get_finalized_head<B: BlockT, S: AsRef<str>>(from: S) -> B::Hash {
-	use jsonrpsee_http_client::traits::Client;
-	let client = HttpClientBuilder::default().max_request_body_size(u32::MAX).build(from).expect("valid HTTP url; qed");
+	use jsonrpsee_ws_client::traits::Client;
+	let client = WsClientBuilder::default()
+		.max_request_body_size(u32::MAX)
+		.build(from.as_ref())
+		.await
+		.unwrap();
 	client.request::<B::Hash>("chain_getFinalizedHead", JsonRpcParams::NoParams).await.unwrap()
 }
 
